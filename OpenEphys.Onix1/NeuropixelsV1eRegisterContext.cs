--- conflicted
+++ resolved
@@ -31,49 +31,34 @@
                 throw new ArgumentException($"A gain calibration file must be specified for the probe with serial number " +
                     $"{probeSerialNumber}");
             }
-
-<<<<<<< HEAD
+            
+            if (!File.Exists(adcCalibrationFile))
+            {
+                throw new ArgumentException($"An ADC calibration file must be specified for the probe with serial number " +
+                    $"{probeSerialNumber}");
+            }
+
             StreamReader adcFile = new(adcCalibrationFile);
 
             // parse ADC calibration file
             var adcCalibration = NeuropixelsV1Helper.ParseAdcCalibrationFile(adcFile);
 
             if (adcCalibration.SN != probeSerialNumber)
-                throw new ArgumentException($"ADC calibration file serial number {adcCalibration.SN} does not match probe serial number {probeSerialNumber}.");
+            {
+                throw new ArgumentException($"The probe serial number ({probeSerialNumber}) does not " +
+                    $"match the ADC calibration file serial number: {adcCalibration.SN}.");
+            }
 
             StreamReader gainFile = new(gainCalibrationFile);
-=======
-            if (!File.Exists(adcCalibrationFile))
-            {
-                throw new ArgumentException($"An ADC calibration file must be specified for the probe with serial number " +
-                    $"{probeSerialNumber}");
-            }
-
-
-            var  gainFile = new StreamReader(gainCalibrationFile);
-            var sn = ulong.Parse(gainFile.ReadLine());
-
-            if (sn != probeSerialNumber)
-            {
-                throw new ArgumentException($"The probe serial number ({probeSerialNumber}) does not " +
-                    $"match the gain calibration file serial number: {sn}.");
-            }
-
-            var adcFile = new StreamReader(adcCalibrationFile);
-            sn = ulong.Parse(adcFile.ReadLine());
-
-            if (sn != probeSerialNumber)
-            {
-                throw new ArgumentException($"The probe serial number ({probeSerialNumber}) does not " +
-                    $"match the ADC calibration file serial number: {sn}.");
-            }
->>>>>>> 79e38428
 
             // parse gain correction file
             var gainCorrection = NeuropixelsV1Helper.ParseGainCalibrationFile(gainFile, probeConfiguration.SpikeAmplifierGain, probeConfiguration.LfpAmplifierGain);
 
             if (gainCorrection.SN != probeSerialNumber)
-                throw new ArgumentException($"Gain calibration file serial number {gainCorrection.SN} does not match probe serial number {probeSerialNumber}.");
+            {
+                throw new ArgumentException($"The probe serial number ({probeSerialNumber}) does not " +
+                    $"match the gain calibration file serial number: {gainCorrection.SN}.");
+            }
 
             ApGainCorrection = gainCorrection.AP;
             LfpGainCorrection = gainCorrection.LFP;
