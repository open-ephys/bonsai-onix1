﻿using System.Collections.Generic;
using System.ComponentModel;

namespace OpenEphys.Onix1
{
    /// <summary>
    /// Configures an ONIX breakout board.
    /// </summary>
    /// <remarks>
    /// The ONIX breakout board is a general purpose interface for neural data acquisition. It provides the
    /// following features on the headstage:
    /// <list type="bullet">
    /// <item><description>2x general purpose input ports for headstage, miniscopes, etc.</description></item>
    /// <item><description>12x configurable ±10V analog input/output channels sampled/updated at 100 kHz per
    /// channel.</description></item>
    /// <item><description>8x digital inputs</description></item>
    /// <item><description>8x digital outputs</description></item>
    /// <item><description>Hardware time-stamped buttons for manual event logging</description></item>
    /// <item><description>Indicator LEDs with dark mode for light-sensitive applications.</description></item>
    /// </list>
    /// </remarks>
    [Description("Configures an ONIX breakout board.")]
    public class ConfigureBreakoutBoard : MultiDeviceFactory
    {
        /// <summary>
        /// Gets or sets the heartbeat configuration.
        /// </summary>
        [TypeConverter(typeof(SingleDeviceFactoryConverter))]
        [Description("Specifies the configuration for the heartbeat device in the ONIX breakout board.")]
        [Category(DevicesCategory)]
        public ConfigureHeartbeat Heartbeat { get; set; } = new();

        /// <summary>
        /// Gets or sets the breakout board's analog IO configuration.
        /// </summary>
        [TypeConverter(typeof(SingleDeviceFactoryConverter))]
        [Description("Specifies the configuration for the analog IO device in the ONIX breakout board.")]
        [Category(DevicesCategory)]
        public ConfigureBreakoutAnalogIO AnalogIO { get; set; } = new();

        /// <summary>
        /// Gets or sets the breakout board's digital IO configuration.
        /// </summary>
        [TypeConverter(typeof(SingleDeviceFactoryConverter))]
        [Description("Specifies the configuration for the digital IO device in the ONIX breakout board.")]
        [Category(DevicesCategory)]
        public ConfigureBreakoutDigitalIO DigitalIO { get; set; } = new();

        /// <summary>
<<<<<<< HEAD
        /// Gets or sets the breakout board's output clock configuration.
        /// </summary>
        [TypeConverter(typeof(SingleDeviceFactoryConverter))]
        [Description("Specifies the configuration for the clock output in the ONIX breakout board.")]
        [Category(DevicesCategory)]
        public ConfigureOutputClock ClockOutput { get; set; } = new();
=======
        /// Gets or sets the the Harp synchronization input configuration.
        /// </summary>
        [TypeConverter(typeof(SingleDeviceFactoryConverter))]
        [Description("Specifies the configuration for the Harp synchronization input on the ONIX breakout board.")]
        [Category(DevicesCategory)]
        public ConfigureHarpSyncInput HarpInput { get; set; } = new();
>>>>>>> 282b23cc

        /// <summary>
        /// Gets or sets the hardware memory monitor configuration.
        /// </summary>
        [TypeConverter(typeof(SingleDeviceFactoryConverter))]
        [Description("Specifies the configuration for the memory monitor device in the ONIX breakout board.")]
        [Category(DevicesCategory)]
        public ConfigureMemoryMonitor MemoryMonitor { get; set; } = new();

        internal override IEnumerable<IDeviceConfiguration> GetDevices()
        {
            yield return Heartbeat;
            yield return AnalogIO;
            yield return DigitalIO;
<<<<<<< HEAD
            yield return ClockOutput;
            yield return MemoryMonitor; 
=======
            yield return HarpInput;
            yield return MemoryMonitor;
>>>>>>> 282b23cc
        }
    }
}<|MERGE_RESOLUTION|>--- conflicted
+++ resolved
@@ -47,21 +47,19 @@
         public ConfigureBreakoutDigitalIO DigitalIO { get; set; } = new();
 
         /// <summary>
-<<<<<<< HEAD
         /// Gets or sets the breakout board's output clock configuration.
         /// </summary>
         [TypeConverter(typeof(SingleDeviceFactoryConverter))]
         [Description("Specifies the configuration for the clock output in the ONIX breakout board.")]
         [Category(DevicesCategory)]
         public ConfigureOutputClock ClockOutput { get; set; } = new();
-=======
+
         /// Gets or sets the the Harp synchronization input configuration.
         /// </summary>
         [TypeConverter(typeof(SingleDeviceFactoryConverter))]
         [Description("Specifies the configuration for the Harp synchronization input on the ONIX breakout board.")]
         [Category(DevicesCategory)]
         public ConfigureHarpSyncInput HarpInput { get; set; } = new();
->>>>>>> 282b23cc
 
         /// <summary>
         /// Gets or sets the hardware memory monitor configuration.
@@ -76,13 +74,9 @@
             yield return Heartbeat;
             yield return AnalogIO;
             yield return DigitalIO;
-<<<<<<< HEAD
             yield return ClockOutput;
-            yield return MemoryMonitor; 
-=======
             yield return HarpInput;
             yield return MemoryMonitor;
->>>>>>> 282b23cc
         }
     }
 }