--- conflicted
+++ resolved
@@ -53,12 +53,8 @@
         /// </summary>
         [Category(ConfigurationCategory)]
         [Description("Probe A electrode configuration.")]
-<<<<<<< HEAD
         [Editor("OpenEphys.Onix1.Design.NeuropixelsV2eProbeConfigurationEditor, OpenEphys.Onix1.Design", typeof(UITypeEditor))]
         public NeuropixelsV2QuadShankProbeConfiguration ProbeConfigurationA { get; set; } = new(NeuropixelsV2Probe.ProbeA);
-=======
-        public NeuropixelsV2QuadShankProbeConfiguration ProbeConfigurationA { get; set; } = new();
->>>>>>> 7ac700fb
 
         /// <summary>
         /// Gets or sets the path to the gain calibration file for Probe A.
@@ -77,12 +73,8 @@
         /// </summary>
         [Category(ConfigurationCategory)]
         [Description("Probe B electrode configuration.")]
-<<<<<<< HEAD
         [Editor("OpenEphys.Onix1.Design.NeuropixelsV2eProbeConfigurationEditor, OpenEphys.Onix1.Design", typeof(UITypeEditor))]
         public NeuropixelsV2QuadShankProbeConfiguration ProbeConfigurationB { get; set; } = new(NeuropixelsV2Probe.ProbeB);
-=======
-        public NeuropixelsV2QuadShankProbeConfiguration ProbeConfigurationB { get; set; } = new();
->>>>>>> 7ac700fb
 
         /// <summary>
         /// Gets or sets the path to the gain calibration file for Probe B.
@@ -229,29 +221,6 @@
             SelectProbe(serializer, probeSelect);
             return new NeuropixelsV2eMetadata(serializer);
         }
-<<<<<<< HEAD
-
-        static ushort ReadGainCorrection(string gainCalibrationFile, ulong probeSerialNumber)
-        {
-            if (gainCalibrationFile == null)
-            {
-                throw new ArgumentException($"Calibration file must be specified for probe {probeSerialNumber}.");
-            }
-
-            System.IO.StreamReader gainFile = new(gainCalibrationFile);
-            var sn = ulong.Parse(gainFile.ReadLine());
-
-            if (probeSerialNumber != sn)
-            {
-                throw new ArgumentException($"Probe serial number {probeSerialNumber} does not match calibration file serial number {sn}.");
-            }
-
-            // Q1.14 fixed point conversion
-            return (ushort)(double.Parse(gainFile.ReadLine()) * (1 << 14));
-        }
-
-=======
->>>>>>> 7ac700fb
         static void SelectProbe(I2CRegisterContext serializer, byte probeSelect)
         {
             serializer.WriteByte((uint)DS90UB9xSerializerI2CRegister.GPIO32, probeSelect);
