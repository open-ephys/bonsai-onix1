--- conflicted
+++ resolved
@@ -5,12 +5,7 @@
 namespace OpenEphys.Onix1
 {
     /// <summary>
-<<<<<<< HEAD
-    /// A class that contains 3D orientation data produced by a Bosch BNO055 9-axis inertial measurement unit
-    /// (IMU).
-=======
     /// 3D-orientation data produced by a Bosch Bno55 9-axis inertial measurement unit (IMU).
->>>>>>> 00e7f986
     /// </summary>
     public class Bno055DataFrame : DataFrame
     {
