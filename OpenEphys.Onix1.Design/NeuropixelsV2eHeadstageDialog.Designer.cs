--- conflicted
+++ resolved
@@ -102,11 +102,7 @@
             this.tableLayoutPanel1.Name = "tableLayoutPanel1";
             this.tableLayoutPanel1.RowCount = 2;
             this.tableLayoutPanel1.RowStyles.Add(new System.Windows.Forms.RowStyle(System.Windows.Forms.SizeType.Percent, 100F));
-<<<<<<< HEAD
-            this.tableLayoutPanel1.RowStyles.Add(new System.Windows.Forms.RowStyle());
-=======
             this.tableLayoutPanel1.RowStyles.Add(new System.Windows.Forms.RowStyle(System.Windows.Forms.SizeType.Absolute, 42F));
->>>>>>> 21d7b21f
             this.tableLayoutPanel1.Size = new System.Drawing.Size(1151, 623);
             this.tableLayoutPanel1.TabIndex = 3;
             // 
@@ -119,11 +115,7 @@
             this.tabControl1.Margin = new System.Windows.Forms.Padding(3, 2, 3, 2);
             this.tabControl1.Name = "tabControl1";
             this.tabControl1.SelectedIndex = 0;
-<<<<<<< HEAD
-            this.tabControl1.Size = new System.Drawing.Size(1145, 575);
-=======
             this.tabControl1.Size = new System.Drawing.Size(1145, 577);
->>>>>>> 21d7b21f
             this.tabControl1.TabIndex = 0;
             // 
             // tabPageNeuropixelsV2e
@@ -133,11 +125,7 @@
             this.tabPageNeuropixelsV2e.Margin = new System.Windows.Forms.Padding(3, 2, 3, 2);
             this.tabPageNeuropixelsV2e.Name = "tabPageNeuropixelsV2e";
             this.tabPageNeuropixelsV2e.Padding = new System.Windows.Forms.Padding(3, 2, 3, 2);
-<<<<<<< HEAD
-            this.tabPageNeuropixelsV2e.Size = new System.Drawing.Size(1137, 546);
-=======
             this.tabPageNeuropixelsV2e.Size = new System.Drawing.Size(1137, 548);
->>>>>>> 21d7b21f
             this.tabPageNeuropixelsV2e.TabIndex = 0;
             this.tabPageNeuropixelsV2e.Text = "NeuropixelsV2e";
             this.tabPageNeuropixelsV2e.UseVisualStyleBackColor = true;
@@ -148,11 +136,7 @@
             this.panelNeuropixelsV2e.Location = new System.Drawing.Point(3, 2);
             this.panelNeuropixelsV2e.Margin = new System.Windows.Forms.Padding(3, 2, 3, 2);
             this.panelNeuropixelsV2e.Name = "panelNeuropixelsV2e";
-<<<<<<< HEAD
-            this.panelNeuropixelsV2e.Size = new System.Drawing.Size(1131, 542);
-=======
             this.panelNeuropixelsV2e.Size = new System.Drawing.Size(1131, 544);
->>>>>>> 21d7b21f
             this.panelNeuropixelsV2e.TabIndex = 0;
             // 
             // tabPageBno055
@@ -185,17 +169,10 @@
             this.flowLayoutPanel1.Controls.Add(this.buttonOkay);
             this.flowLayoutPanel1.Dock = System.Windows.Forms.DockStyle.Fill;
             this.flowLayoutPanel1.FlowDirection = System.Windows.Forms.FlowDirection.RightToLeft;
-<<<<<<< HEAD
-            this.flowLayoutPanel1.Location = new System.Drawing.Point(4, 583);
-            this.flowLayoutPanel1.Margin = new System.Windows.Forms.Padding(4, 4, 4, 4);
-            this.flowLayoutPanel1.Name = "flowLayoutPanel1";
-            this.flowLayoutPanel1.Size = new System.Drawing.Size(1143, 36);
-=======
             this.flowLayoutPanel1.Location = new System.Drawing.Point(4, 585);
             this.flowLayoutPanel1.Margin = new System.Windows.Forms.Padding(4, 4, 4, 4);
             this.flowLayoutPanel1.Name = "flowLayoutPanel1";
             this.flowLayoutPanel1.Size = new System.Drawing.Size(1143, 34);
->>>>>>> 21d7b21f
             this.flowLayoutPanel1.TabIndex = 1;
             // 
             // NeuropixelsV2eHeadstageDialog
