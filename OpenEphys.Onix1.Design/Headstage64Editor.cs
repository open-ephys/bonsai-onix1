﻿using System;
using System.ComponentModel;
using System.Windows.Forms;
using Bonsai.Design;

namespace OpenEphys.Onix1.Design
{
    /// <summary>
    /// Class that opens a new dialog for a <see cref="ConfigureHeadstage64"/>.
    /// </summary>
    internal class Headstage64Editor : WorkflowComponentEditor
    {
        /// <inheritdoc/>
        public override bool EditComponent(ITypeDescriptorContext context, object component, IServiceProvider provider, IWin32Window owner)
        {
            if (provider != null)
            {
                var editorState = (IWorkflowEditorState)provider.GetService(typeof(IWorkflowEditorState));
                if (editorState != null && !editorState.WorkflowRunning && component is ConfigureHeadstage64 configureNode)
                {
                    using var editorDialog = new Headstage64Dialog(configureNode);

                    if (editorDialog.ShowDialog() == DialogResult.OK)
                    {
                        DesignHelper.CopyProperties((ConfigureRhd2164)editorDialog.Rhd2164Dialog.Device, configureNode.Rhd2164, DesignHelper.PropertiesToIgnore);
                        DesignHelper.CopyProperties((ConfigureBno055)editorDialog.Bno055Dialog.Device, configureNode.Bno055, DesignHelper.PropertiesToIgnore);
                        DesignHelper.CopyProperties((ConfigureTS4231V1)editorDialog.TS4231V1Dialog.Device, configureNode.TS4231, DesignHelper.PropertiesToIgnore);
<<<<<<< HEAD
                        DesignHelper.CopyProperties((ConfigurePersistentHeartbeat)editorDialog.HeartbeatDialog.Device, configureNode.Heartbeat, DesignHelper.PropertiesToIgnore);
                        configureNode.ElectricalStimulator = editorDialog.ElectricalStimulatorSequenceDialog.ElectricalStimulator;
                        configureNode.OpticalStimulator = editorDialog.OpticalStimulatorSequenceDialog.OpticalStimulator;
=======

                        if (editorDialog.ElectricalStimulatorSequenceDialog.DialogResult == DialogResult.OK)
                            configureNode.ElectricalStimulator = editorDialog.ElectricalStimulatorSequenceDialog.ElectricalStimulator;

                        if (editorDialog.OpticalStimulatorSequenceDialog.DialogResult == DialogResult.OK)
                            configureNode.OpticalStimulator = editorDialog.OpticalStimulatorSequenceDialog.OpticalStimulator;
>>>>>>> 8e0f8cdf

                        return true;
                    }
                }
            }

            return false;
        }
    }
}<|MERGE_RESOLUTION|>--- conflicted
+++ resolved
@@ -25,18 +25,13 @@
                         DesignHelper.CopyProperties((ConfigureRhd2164)editorDialog.Rhd2164Dialog.Device, configureNode.Rhd2164, DesignHelper.PropertiesToIgnore);
                         DesignHelper.CopyProperties((ConfigureBno055)editorDialog.Bno055Dialog.Device, configureNode.Bno055, DesignHelper.PropertiesToIgnore);
                         DesignHelper.CopyProperties((ConfigureTS4231V1)editorDialog.TS4231V1Dialog.Device, configureNode.TS4231, DesignHelper.PropertiesToIgnore);
-<<<<<<< HEAD
                         DesignHelper.CopyProperties((ConfigurePersistentHeartbeat)editorDialog.HeartbeatDialog.Device, configureNode.Heartbeat, DesignHelper.PropertiesToIgnore);
-                        configureNode.ElectricalStimulator = editorDialog.ElectricalStimulatorSequenceDialog.ElectricalStimulator;
-                        configureNode.OpticalStimulator = editorDialog.OpticalStimulatorSequenceDialog.OpticalStimulator;
-=======
 
                         if (editorDialog.ElectricalStimulatorSequenceDialog.DialogResult == DialogResult.OK)
                             configureNode.ElectricalStimulator = editorDialog.ElectricalStimulatorSequenceDialog.ElectricalStimulator;
 
                         if (editorDialog.OpticalStimulatorSequenceDialog.DialogResult == DialogResult.OK)
                             configureNode.OpticalStimulator = editorDialog.OpticalStimulatorSequenceDialog.OpticalStimulator;
->>>>>>> 8e0f8cdf
 
                         return true;
                     }
