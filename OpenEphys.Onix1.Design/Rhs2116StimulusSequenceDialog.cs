--- conflicted
+++ resolved
@@ -1,8 +1,8 @@
-﻿using System.Windows.Forms;
-using System;
+﻿using System;
 using System.Drawing;
 using System.IO;
 using System.Linq;
+using System.Windows.Forms;
 using ZedGraph;
 
 namespace OpenEphys.Onix1.Design
@@ -80,34 +80,32 @@
             StimulusSequenceOptions.buttonReadPulses.Click += ButtonReadPulses_Click;
             StimulusSequenceOptions.buttonClearPulses.Click += ButtonClearPulses_Click;
 
-<<<<<<< HEAD
-            InitializeZedGraphWaveform();
-            DrawStimulusWaveform(false);
-=======
             StimulusSequenceOptions.checkBoxAnodicFirst.CheckedChanged += Checkbox_CheckedChanged;
             StimulusSequenceOptions.checkboxBiphasicSymmetrical.CheckedChanged += Checkbox_CheckedChanged;
->>>>>>> 790c39db
-
-            StimulusSequenceOptions.textboxPulseWidthCathodic.KeyPress += ParameterKeyPress_Time;
+
+            StimulusSequenceOptions.textboxPulseWidthCathodic.KeyDown += ParameterKeyDown_Time;
             StimulusSequenceOptions.textboxPulseWidthCathodic.Leave += Samples_TextChanged;
 
-            StimulusSequenceOptions.textboxPulseWidthAnodic.KeyPress += ParameterKeyPress_Time;
+            StimulusSequenceOptions.textboxPulseWidthAnodic.KeyDown += ParameterKeyDown_Time;
             StimulusSequenceOptions.textboxPulseWidthAnodic.Leave += Samples_TextChanged;
 
-            StimulusSequenceOptions.textboxInterPulseInterval.KeyPress += ParameterKeyPress_Time;
+            StimulusSequenceOptions.textboxInterPulseInterval.KeyDown += ParameterKeyDown_Time;
             StimulusSequenceOptions.textboxInterPulseInterval.Leave += Samples_TextChanged;
 
-            StimulusSequenceOptions.textboxDelay.KeyPress += ParameterKeyPress_Time;
+            StimulusSequenceOptions.textboxDelay.KeyDown += ParameterKeyDown_Time;
             StimulusSequenceOptions.textboxDelay.Leave += Samples_TextChanged;
 
-            StimulusSequenceOptions.textboxInterStimulusInterval.KeyPress += ParameterKeyPress_Time;
+            StimulusSequenceOptions.textboxInterStimulusInterval.KeyDown += ParameterKeyDown_Time;
             StimulusSequenceOptions.textboxInterStimulusInterval.Leave += Samples_TextChanged;
 
             StimulusSequenceOptions.textboxAmplitudeAnodicRequested.Leave += Amplitude_TextChanged;
-            StimulusSequenceOptions.textboxAmplitudeAnodicRequested.KeyPress += ParameterKeyPress_Amplitude;
+            StimulusSequenceOptions.textboxAmplitudeAnodicRequested.KeyDown += ParameterKeyDown_Amplitude;
 
             StimulusSequenceOptions.textboxAmplitudeCathodicRequested.Leave += Amplitude_TextChanged;
-            StimulusSequenceOptions.textboxAmplitudeCathodicRequested.KeyPress += ParameterKeyPress_Amplitude;
+            StimulusSequenceOptions.textboxAmplitudeCathodicRequested.KeyDown += ParameterKeyDown_Amplitude;
+
+            StimulusSequenceOptions.numericUpDownNumberOfPulses.KeyDown += NumericUpDownNumberOfPulses_KeyDown;
+            StimulusSequenceOptions.numericUpDownNumberOfPulses.Leave += NumericUpDownNumberOfPulses_Leave;
 
             StimulusSequenceOptions.Show();
 
@@ -192,163 +190,24 @@
                 }
             }
 
-<<<<<<< HEAD
+            foreach (var waveform in GetWaveformCurves())
+            {
+                int waveformIndex = int.Parse(waveform.Label.Text.ToLowerInvariant().TrimStart('c', 'h'));
+
+                if (!Sequence.Stimuli[waveformIndex].IsValid())
+                {
+                    waveform.Color = Color.Red;
+                }
+            }
+
             ChannelDialog.RefreshZedGraph();
         }
 
-        private double GetPeakToPeakAmplitudeInMicroAmps()
+        internal override double GetPeakToPeakAmplitudeInMicroAmps()
         {
             return Sequence.MaximumPeakToPeakAmplitudeSteps > 0
                 ? Sequence.GetMaxPeakToPeakAmplitudeuA()
-                : Sequence.CurrentStepSizeuA * 1; // NB: Used to give a buffer when plotting the stimulus waveform
-        }
-
-        private void DrawStimulusWaveform(bool setZoomState = true)
-        {
-            bool plotAllContacts = ChannelDialog.SelectedContacts.All(x => x == false);
-
-            zedGraphWaveform.GraphPane.CurveList.Clear();
-            zedGraphWaveform.GraphPane.GraphObjList.Clear();
-
-            var (XMin, XMax, YMin, YMax)= (
-                zedGraphWaveform.GraphPane.XAxis.Scale.Min,
-                zedGraphWaveform.GraphPane.XAxis.Scale.Max,
-                zedGraphWaveform.GraphPane.YAxis.Scale.Min,
-                zedGraphWaveform.GraphPane.YAxis.Scale.Max
-            );
-
-            zedGraphWaveform.ZoomOutAll(zedGraphWaveform.GraphPane);
-
-            double peakToPeak = GetPeakToPeakAmplitudeInMicroAmps() * 1.1;
-
-            double maxLength = 0;
-
-            for (int i = 0; i < Sequence.Stimuli.Length; i++)
-=======
-            foreach (var waveform in GetWaveformCurves())
->>>>>>> 790c39db
-            {
-                int waveformIndex = int.Parse(waveform.Label.Text.ToLowerInvariant().TrimStart('c', 'h'));
-
-                if (!Sequence.Stimuli[waveformIndex].IsValid())
-                {
-                    waveform.Color = Color.Red;
-                }
-            }
-
-<<<<<<< HEAD
-            zedGraphWaveform.GraphPane.YAxis.Scale.MajorStep = 1;
-            zedGraphWaveform.GraphPane.YAxis.Scale.BaseTic = -Sequence.Stimuli.Length + 1;
-
-            HighlightInvalidContacts();
-
-            SetStatusValidity();
-            SetPercentOfSlotsUsed();
-
-            zedGraphWaveform.GraphPane.XAxis.Scale.Max = maxLength;
-            zedGraphWaveform.GraphPane.XAxis.Scale.Min = -(maxLength * 0.02);
-            zedGraphWaveform.GraphPane.YAxis.Scale.Min = -Sequence.Stimuli.Length - 2;
-            zedGraphWaveform.GraphPane.YAxis.Scale.Max =  1;
-
-            zedGraphWaveform.GraphPane.YAxis.ScaleFormatEvent += (gp, axis, val, index) =>
-            {
-                return Math.Abs(val).ToString("0");
-            };
-
-            SetZoomOutBoundaries(zedGraphWaveform);
-
-            dataGridViewStimulusTable.Refresh();
-
-            if (setZoomState && XMin != 0 && XMax != 0)
-            {
-                zedGraphWaveform.GraphPane.XAxis.Scale.Min = XMin;
-                zedGraphWaveform.GraphPane.XAxis.Scale.Max = XMax;
-                zedGraphWaveform.GraphPane.YAxis.Scale.Min = YMin;
-                zedGraphWaveform.GraphPane.YAxis.Scale.Max = YMax;
-            }
-
-            if (!CheckZoomBoundaries(zedGraphWaveform))
-                zedGraphWaveform.ZoomOutAll(zedGraphWaveform.GraphPane);
-
-            DrawScale();
-
-            zedGraphWaveform.AxisChange();
-            zedGraphWaveform.Refresh();
-        }
-
-        private void DrawScale()
-        {
-            const string scaleString = "scale";
-
-            var oldScale = zedGraphWaveform.GraphPane.CurveList[scaleString];
-            if (oldScale != null)
-            {
-                zedGraphWaveform.GraphPane.CurveList.Remove(oldScale);
-                zedGraphWaveform.GraphPane.GraphObjList.RemoveAll(x => x is TextObj);
-            }
-
-            var xScaleRange = CalculateScaleRange(zedGraphWaveform.GraphPane.XAxis.Scale);
-            var yScaleRange = CalculateScaleRange(zedGraphWaveform.GraphPane.YAxis.Scale);
-
-            const double ScaleFactor = 0.025;
-
-            var zeroOffsetX = zedGraphWaveform.GraphPane.XAxis.Scale.Min + xScaleRange * ScaleFactor;
-            var zeroOffsetY = zedGraphWaveform.GraphPane.YAxis.Scale.Min + yScaleRange * ScaleFactor;
-
-            var x = xScaleRange * ScaleFactor * 2;
-            var y = 1 / 2.2; // NB: Equal to 1/2 of the max peak-to-peak amplitude
-
-            double maxValueY = yScaleRange * 0.25;
-
-            double yScaleValue = GetPeakToPeakAmplitudeInMicroAmps() / 2;
-
-            if (y > maxValueY)
-            {
-                double ratio = y / maxValueY;
-                yScaleValue /= ratio;
-                y /= ratio;
-            }
-
-            PointPairList points = new()
-            {
-                { zeroOffsetX, zeroOffsetY + y },
-                { zeroOffsetX, zeroOffsetY },
-                { zeroOffsetX + x, zeroOffsetY }
-            };
-
-            float lineWidth = 3;
-
-            var line = zedGraphWaveform.GraphPane.AddCurve("scale", points, Color.Black, SymbolType.Square);
-            line.Line.Width = lineWidth;
-            line.Label.IsVisible = false;
-            line.Symbol.Size = lineWidth;
-            line.Symbol.Border.IsVisible = false;
-            line.Symbol.Fill = new Fill(Color.Black);
-            zedGraphWaveform.GraphPane.CurveList.Move(zedGraphWaveform.GraphPane.CurveList.Count - 1, -99);
-
-            const double TextObjScaleFactor = 1.02;
-
-            TextObj timeScale = new(GetTimeScaleString(x) + " ms", zeroOffsetX + x * TextObjScaleFactor, zeroOffsetY, CoordType.AxisXYScale, AlignH.Left, AlignV.Center);
-            timeScale.FontSpec.Border.IsVisible = false;
-            timeScale.FontSpec.Fill.IsVisible = false;
-            timeScale.ZOrder = ZOrder.A_InFront;
-            zedGraphWaveform.GraphPane.GraphObjList.Add(timeScale);
-
-            TextObj amplitudeScale = new(yScaleValue.ToString("0.##") + " µA", zeroOffsetX, zeroOffsetY + y * TextObjScaleFactor, CoordType.AxisXYScale, AlignH.Center, AlignV.Bottom);
-            amplitudeScale.FontSpec.Border.IsVisible = false;
-            amplitudeScale.FontSpec.Fill.IsVisible = false;
-            amplitudeScale.ZOrder = ZOrder.A_InFront;
-            zedGraphWaveform.GraphPane.GraphObjList.Add(amplitudeScale);
-=======
-            ChannelDialog.RefreshZedGraph();
->>>>>>> 790c39db
-        }
-
-        double GetPeakToPeakAmplitudeInMicroAmps()
-        {
-            return Sequence.MaximumPeakToPeakAmplitudeSteps > 0
-                ? Sequence.GetMaxPeakToPeakAmplitudeuA()
-                : Sequence.CurrentStepSizeuA * 1; // NB: Used to give a buffer when plotting the stimulus waveform
+                : Sequence.CurrentStepSizeuA;
         }
 
         PointPairList CreateStimulusWaveform(Rhs2116Stimulus stimulus, double yOffset, double peakToPeak)
@@ -387,123 +246,15 @@
             return points;
         }
 
-<<<<<<< HEAD
-        private void InitializeZedGraphWaveform()
-        {
-            zedGraphWaveform.IsZoomOnMouseCenter = true;
-
-            zedGraphWaveform.GraphPane.Title.IsVisible = false;
-            zedGraphWaveform.GraphPane.TitleGap = 0;
-            zedGraphWaveform.GraphPane.Border.IsVisible = false;
-            zedGraphWaveform.GraphPane.IsFontsScaled = false;
-
-            zedGraphWaveform.GraphPane.YAxis.MajorGrid.IsZeroLine = false;
-
-            zedGraphWaveform.GraphPane.XAxis.MajorTic.IsAllTics = false;
-            zedGraphWaveform.GraphPane.XAxis.MinorTic.IsAllTics = false;
-            zedGraphWaveform.GraphPane.YAxis.MajorTic.IsAllTics = false;
-            zedGraphWaveform.GraphPane.YAxis.MinorTic.IsAllTics = false;
-
-            zedGraphWaveform.GraphPane.YAxis.Scale.MinorStep = 0;
-            zedGraphWaveform.GraphPane.YAxis.Scale.IsSkipLastLabel = true;
-            zedGraphWaveform.GraphPane.YAxis.Scale.IsSkipFirstLabel = true;
-
-            zedGraphWaveform.GraphPane.XAxis.Title.Text = "Time [ms]";
-            zedGraphWaveform.GraphPane.YAxis.Title.Text = "Channel Number";
-
-            zedGraphWaveform.IsAutoScrollRange = true;
-
-            zedGraphWaveform.ZoomStepFraction = 0.5;
-        }
-
-        private double ZoomOutBoundaryLeft = default;
-        private double ZoomOutBoundaryRight = default;
-        private double ZoomOutBoundaryBottom = default;
-        private double ZoomOutBoundaryTop = default;
-
-        private void SetZoomOutBoundaries(ZedGraphControl zedGraphControl)
-        {
-            var rangeX = CalculateScaleRange(zedGraphControl.GraphPane.XAxis.Scale);
-            var marginX = rangeX * 0.03;
-
-            ZoomOutBoundaryLeft = zedGraphControl.GraphPane.XAxis.Scale.Min;
-            ZoomOutBoundaryBottom = zedGraphControl.GraphPane.YAxis.Scale.Min;
-            ZoomOutBoundaryRight = zedGraphControl.GraphPane.XAxis.Scale.Max + marginX;
-            ZoomOutBoundaryTop = zedGraphControl.GraphPane.YAxis.Scale.Max;
-        }
-
-        internal static double CalculateScaleRange(Scale scale)
-        {
-            return scale.Max - scale.Min;
-        }
-
-        private static PointD TransformPixelsToCoordinates(Point pixels, GraphPane graphPane)
-=======
         internal override PointPairList[] CreateStimulusWaveforms()
->>>>>>> 790c39db
         {
             PointPairList[] waveforms = new PointPairList[NumberOfChannels];
 
-<<<<<<< HEAD
-            return new PointD(x, y);
-        }
-
-        private void CenterAxesOnCursor(ZedGraphControl zedGraphControl)
-        {
-            if ((zedGraphControl.GraphPane.XAxis.Scale.Min == ZoomOutBoundaryLeft &&
-                zedGraphControl.GraphPane.XAxis.Scale.Max == ZoomOutBoundaryRight &&
-                zedGraphControl.GraphPane.YAxis.Scale.Min == ZoomOutBoundaryBottom &&
-                zedGraphControl.GraphPane.YAxis.Scale.Max == ZoomOutBoundaryTop))
-=======
             if (ChannelDialog == null)
->>>>>>> 790c39db
             {
                 return waveforms;
             }
 
-<<<<<<< HEAD
-            var mouseClientPosition = PointToClient(Cursor.Position);
-            mouseClientPosition.X -= (zedGraphControl.Parent.Width - zedGraphControl.Width) / 2;
-            mouseClientPosition.Y += (zedGraphControl.Parent.Height - zedGraphControl.Height) / 2;
-
-            var currentMousePosition = TransformPixelsToCoordinates(mouseClientPosition, zedGraphControl.GraphPane);
-
-            var centerX = CalculateScaleRange(zedGraphControl.GraphPane.XAxis.Scale) / 2 + zedGraphControl.GraphPane.XAxis.Scale.Min;
-            var centerY = CalculateScaleRange(zedGraphControl.GraphPane.YAxis.Scale) / 2 + zedGraphControl.GraphPane.YAxis.Scale.Min;
-
-            var diffX = centerX - currentMousePosition.X;
-            var diffY = centerY - currentMousePosition.Y;
-
-            zedGraphControl.GraphPane.XAxis.Scale.Min += diffX;
-            zedGraphControl.GraphPane.XAxis.Scale.Max += diffX;
-
-            zedGraphControl.GraphPane.YAxis.Scale.Min += diffY;
-            zedGraphControl.GraphPane.YAxis.Scale.Max += diffY;
-        }
-
-        private bool CheckZoomBoundaries(ZedGraphControl zedGraphControl)
-        {
-            if (CalculateScaleRange(zedGraphControl.GraphPane.XAxis.Scale) >= ZoomOutBoundaryRight - ZoomOutBoundaryLeft)
-            {
-                zedGraphControl.GraphPane.XAxis.Scale.Min = ZoomOutBoundaryLeft;
-                zedGraphControl.GraphPane.XAxis.Scale.Max = ZoomOutBoundaryRight;
-            }
-            else
-            {
-                if (zedGraphControl.GraphPane.XAxis.Scale.Min < ZoomOutBoundaryLeft)
-                {
-                    var diffX = ZoomOutBoundaryLeft - zedGraphControl.GraphPane.XAxis.Scale.Min;
-                    zedGraphControl.GraphPane.XAxis.Scale.Min += diffX;
-                    zedGraphControl.GraphPane.XAxis.Scale.Max += diffX;
-                }
-
-                if (zedGraphControl.GraphPane.XAxis.Scale.Max > ZoomOutBoundaryRight)
-                {
-                    var diffX = zedGraphControl.GraphPane.XAxis.Scale.Max - ZoomOutBoundaryRight;
-                    zedGraphControl.GraphPane.XAxis.Scale.Min -= diffX;
-                    zedGraphControl.GraphPane.XAxis.Scale.Max -= diffX;
-                }
-=======
             bool plotAllContacts = ChannelDialog.SelectedContacts.All(x => x == false);
 
             PeakToPeak = GetPeakToPeakAmplitudeInMicroAmps() * ChannelScale;
@@ -521,10 +272,6 @@
                     waveforms[i] = new PointPairList();
                 }
             }
-
-            YAxisMin = -2;
-            YAxisMax = NumberOfChannels;
->>>>>>> 790c39db
 
             return waveforms;
         }
@@ -762,60 +509,18 @@
                         Sequence.Stimuli[i].InterStimulusIntervalSamples = (uint)StimulusSequenceOptions.textboxInterStimulusInterval.Tag;
                     }
 
-<<<<<<< HEAD
-                    Sequence.Stimuli[i].NumberOfStimuli = (uint)numericUpDownNumberOfPulses.Value;
-                    Sequence.Stimuli[i].AnodicFirst = checkBoxAnodicFirst.Checked;
-=======
-                    if (uint.TryParse(StimulusSequenceOptions.textboxNumberOfStimuli.Text, out uint numberOfStimuliValue))
-                    {
-                        Sequence.Stimuli[i].NumberOfStimuli = numberOfStimuliValue;
-                    }
-
+                    Sequence.Stimuli[i].NumberOfStimuli = (uint)StimulusSequenceOptions.numericUpDownNumberOfPulses.Value;
                     Sequence.Stimuli[i].AnodicFirst = StimulusSequenceOptions.checkBoxAnodicFirst.Checked;
->>>>>>> 790c39db
                 }
             }
 
             Sequence.CurrentStepSize = StepSize;
 
             ChannelDialog.HighlightEnabledContacts();
-            
+
             DrawStimulusWaveform();
         }
 
-<<<<<<< HEAD
-        private void ParameterKeyPress_Time(object sender, KeyEventArgs e)
-        {
-            if (e.KeyCode == Keys.Enter)
-            {
-                Samples_TextChanged(sender, e);
-                ButtonAddPulses_Click(sender, e);
-
-                e.Handled = true;
-                e.SuppressKeyPress = true;
-            }
-        }
-
-        private void ParameterKeyPress_Amplitude(object sender, KeyEventArgs e)
-        {
-            if (e.KeyCode == Keys.Enter)
-            {
-                Amplitude_TextChanged(sender, e);
-                ButtonAddPulses_Click(sender, e);
-
-                e.Handled = true;
-                e.SuppressKeyPress = true;
-            }
-        }
-
-        private void NumericUpDownNumberOfPulses_KeyDown(object sender, KeyEventArgs e)
-        {
-            if (e.KeyCode == Keys.Enter)
-            {
-                ButtonAddPulses_Click(sender, e);
-                e.Handled = true;
-                e.SuppressKeyPress = true;
-=======
         double CalculateAmplitudePercentError(double amplitude, Rhs2116StepSize stepSize)
         {
             if (amplitude == 0) return 0;
@@ -864,7 +569,6 @@
             {
                 StimulusSequenceOptions.groupBoxCathode.Visible = true;
                 StimulusSequenceOptions.groupBoxAnode.Visible = true;
->>>>>>> 790c39db
             }
         }
 
@@ -959,23 +663,46 @@
             StimulusSequenceOptions.textboxInterStimulusInterval.Text = GetTimeString(Sequence.Stimuli[index].InterStimulusIntervalSamples);
             StimulusSequenceOptions.textboxInterStimulusInterval.Tag = Sequence.Stimuli[index].InterStimulusIntervalSamples;
 
-            StimulusSequenceOptions.textboxNumberOfStimuli.Text = Sequence.Stimuli[index].NumberOfStimuli.ToString();
-        }
-
-        void ParameterKeyPress_Time(object sender, KeyPressEventArgs e)
-        {
-            if (e.KeyChar == '\r')
+            StimulusSequenceOptions.numericUpDownNumberOfPulses.Value = Sequence.Stimuli[index].NumberOfStimuli;
+        }
+
+        void ParameterKeyDown_Time(object sender, KeyEventArgs e)
+        {
+            if (e.KeyCode == Keys.Enter)
             {
                 Samples_TextChanged(sender, e);
-            }
-        }
-
-        void ParameterKeyPress_Amplitude(object sender, KeyPressEventArgs e)
-        {
-            if (e.KeyChar == '\r')
+                ButtonAddPulses_Click(sender, e);
+
+                e.Handled = true;
+                e.SuppressKeyPress = true;
+            }
+        }
+
+        void ParameterKeyDown_Amplitude(object sender, KeyEventArgs e)
+        {
+            if (e.KeyCode == Keys.Enter)
             {
                 Amplitude_TextChanged(sender, e);
-            }
+                ButtonAddPulses_Click(sender, e);
+
+                e.Handled = true;
+                e.SuppressKeyPress = true;
+            }
+        }
+
+        void NumericUpDownNumberOfPulses_KeyDown(object sender, KeyEventArgs e)
+        {
+            if (e.KeyCode == Keys.Enter)
+            {
+                ButtonAddPulses_Click(sender, e);
+                e.Handled = true;
+                e.SuppressKeyPress = true;
+            }
+        }
+
+        void NumericUpDownNumberOfPulses_Leave(object sender, EventArgs e)
+        {
+            ButtonAddPulses_Click(sender, e);
         }
 
         void Samples_TextChanged(object sender, EventArgs e)
@@ -1049,11 +776,6 @@
             ButtonAddPulses_Click(sender, e);
         }
 
-        private void NumericUpDownNumberOfPulses_Leave(object sender, EventArgs e)
-        {
-            ButtonAddPulses_Click(sender, e);
-        }
-
         bool GetSampleFromTime(double value, out uint samples)
         {
             var ratio = value / SamplePeriodMilliSeconds;
@@ -1243,56 +965,7 @@
             if (Sequence == null)
                 return;
 
-<<<<<<< HEAD
-            Checkbox_CheckedChanged(checkboxBiphasicSymmetrical, e);
-
-            textboxDelay.Text = GetTimeString(Sequence.Stimuli[index].DelaySamples);
-            textboxDelay.Tag = Sequence.Stimuli[index].DelaySamples;
-
-            textboxAmplitudeAnodic.Text = GetAmplitudeString(Sequence.Stimuli[index].AnodicAmplitudeSteps);
-            textboxAmplitudeAnodic.Tag = Sequence.Stimuli[index].AnodicAmplitudeSteps;
-
-            if (RequestedAnodicAmplitudeuA[index] != 0.0)
-            {
-                textboxAmplitudeAnodicRequested.Text = RequestedAnodicAmplitudeuA[index].ToString();
-                textboxAmplitudeAnodicRequested.Tag = RequestedAnodicAmplitudeuA[index];
-            }
-            else
-            {
-                textboxAmplitudeAnodicRequested.Text = "";
-                textboxAmplitudeAnodicRequested.Tag = null;
-            }
-
-            textboxPulseWidthAnodic.Text = GetTimeString(Sequence.Stimuli[index].AnodicWidthSamples);
-            textboxPulseWidthAnodic.Tag = Sequence.Stimuli[index].AnodicWidthSamples;
-
-            textboxAmplitudeCathodic.Text = GetAmplitudeString(Sequence.Stimuli[index].CathodicAmplitudeSteps);
-            textboxAmplitudeCathodic.Tag = Sequence.Stimuli[index].CathodicAmplitudeSteps;
-
-            if (RequestedCathodicAmplitudeuA[index] != 0.0)
-            {
-                textboxAmplitudeCathodicRequested.Text = RequestedCathodicAmplitudeuA[index].ToString();
-                textboxAmplitudeCathodicRequested.Tag = RequestedCathodicAmplitudeuA[index];
-            }
-            else
-            {
-                textboxAmplitudeCathodicRequested.Text = "";
-                textboxAmplitudeCathodicRequested.Tag = null;
-            }
-
-            textboxPulseWidthCathodic.Text = GetTimeString(Sequence.Stimuli[index].CathodicWidthSamples);
-            textboxPulseWidthCathodic.Tag = Sequence.Stimuli[index].CathodicWidthSamples;
-
-            textboxInterPulseInterval.Text = GetTimeString(Sequence.Stimuli[index].DwellSamples);
-            textboxInterPulseInterval.Tag = Sequence.Stimuli[index].DwellSamples;
-
-            textboxInterStimulusInterval.Text = GetTimeString(Sequence.Stimuli[index].InterStimulusIntervalSamples);
-            textboxInterStimulusInterval.Tag = Sequence.Stimuli[index].InterStimulusIntervalSamples;
-
-            numericUpDownNumberOfPulses.Value = Sequence.Stimuli[index].NumberOfStimuli;
-=======
             dataGridViewStimulusTable.DataSource = Sequence.Stimuli;
->>>>>>> 790c39db
         }
 
         private void DataBindingComplete(object sender, DataGridViewBindingCompleteEventArgs e)
@@ -1307,26 +980,7 @@
 
             var deviceChannelIndices = ChannelDialog.ProbeGroup.GetDeviceChannelIndices();
 
-<<<<<<< HEAD
-        private void ButtonResetZoomClick(object sender, EventArgs e)
-        {
-            ResetZoom();
-        }
-
-        void ResetZoom()
-        {
-            zedGraphWaveform.ZoomOutAll(zedGraphWaveform.GraphPane);
-            DrawStimulusWaveform(false);
-            zedGraphWaveform.AxisChange();
-            zedGraphWaveform.Refresh();
-        }
-
-        private void DataGridViewStimulusTable_DataError(object sender, DataGridViewDataErrorEventArgs e)
-        {
-            if ((e.Context & DataGridViewDataErrorContexts.Parsing) == DataGridViewDataErrorContexts.Parsing)
-=======
             for (int i = 0; i < deviceChannelIndices.Count(); i++)
->>>>>>> 790c39db
             {
                 var index = deviceChannelIndices.ElementAt(i);
 
