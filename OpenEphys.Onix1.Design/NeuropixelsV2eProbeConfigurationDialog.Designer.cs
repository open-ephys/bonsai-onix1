﻿namespace OpenEphys.Onix1.Design
{
    partial class NeuropixelsV2eProbeConfigurationDialog
    {
        /// <summary>
        /// Required designer variable.
        /// </summary>
        private System.ComponentModel.IContainer components = null;

        /// <summary>
        /// Clean up any resources being used.
        /// </summary>
        /// <param name="disposing">true if managed resources should be disposed; otherwise, false.</param>
        protected override void Dispose(bool disposing)
        {
            if (disposing && (components != null))
            {
                components.Dispose();
            }
            base.Dispose(disposing);
        }

        #region Windows Form Designer generated code

        /// <summary>
        /// Required method for Designer support - do not modify
        /// the contents of this method with the code editor.
        /// </summary>
        private void InitializeComponent()
        {
            this.components = new System.ComponentModel.Container();
            System.Windows.Forms.Label label6;
            System.Windows.Forms.Label label7;
            System.Windows.Forms.Label probeCalibrationFile;
            System.Windows.Forms.Label Reference;
            System.Windows.Forms.Label labelPresets;
            System.Windows.Forms.Label label1;
            System.Windows.Forms.Label invertPolarity;
            System.ComponentModel.ComponentResourceManager resources = new System.ComponentModel.ComponentResourceManager(typeof(NeuropixelsV2eProbeConfigurationDialog));
            this.toolStripLabelGainCalibrationSN = new System.Windows.Forms.ToolStripStatusLabel();
            this.menuStrip = new System.Windows.Forms.MenuStrip();
            this.fileToolStripMenuItem = new System.Windows.Forms.ToolStripMenuItem();
            this.toolTip = new System.Windows.Forms.ToolTip(this.components);
            this.buttonEnableContacts = new System.Windows.Forms.Button();
            this.buttonClearSelections = new System.Windows.Forms.Button();
            this.buttonChooseCalibrationFile = new System.Windows.Forms.Button();
            this.panelProbe = new System.Windows.Forms.Panel();
            this.panelTrackBar = new System.Windows.Forms.Panel();
            this.trackBarProbePosition = new System.Windows.Forms.TrackBar();
            this.panelChannelOptions = new System.Windows.Forms.Panel();
            this.checkBoxInvertPolarity = new System.Windows.Forms.CheckBox();
            this.textBoxGainCorrection = new System.Windows.Forms.TextBox();
            this.textBoxProbeCalibrationFile = new System.Windows.Forms.TextBox();
            this.comboBoxReference = new System.Windows.Forms.ComboBox();
            this.comboBoxChannelPresets = new System.Windows.Forms.ComboBox();
            this.buttonCancel = new System.Windows.Forms.Button();
            this.buttonOkay = new System.Windows.Forms.Button();
            this.tableLayoutPanel1 = new System.Windows.Forms.TableLayoutPanel();
            this.flowLayoutPanel1 = new System.Windows.Forms.FlowLayoutPanel();
            this.statusStrip1 = new System.Windows.Forms.StatusStrip();
            this.toolStripGainCalSN = new System.Windows.Forms.ToolStripStatusLabel();
            label6 = new System.Windows.Forms.Label();
            label7 = new System.Windows.Forms.Label();
            probeCalibrationFile = new System.Windows.Forms.Label();
            Reference = new System.Windows.Forms.Label();
            labelPresets = new System.Windows.Forms.Label();
            label1 = new System.Windows.Forms.Label();
            invertPolarity = new System.Windows.Forms.Label();
            this.menuStrip.SuspendLayout();
            this.panelTrackBar.SuspendLayout();
            ((System.ComponentModel.ISupportInitialize)(this.trackBarProbePosition)).BeginInit();
            this.panelChannelOptions.SuspendLayout();
            this.tableLayoutPanel1.SuspendLayout();
            this.flowLayoutPanel1.SuspendLayout();
            this.statusStrip1.SuspendLayout();
            this.SuspendLayout();
            // 
            // label6
            // 
            label6.Anchor = ((System.Windows.Forms.AnchorStyles)((System.Windows.Forms.AnchorStyles.Bottom | System.Windows.Forms.AnchorStyles.Right)));
            label6.AutoSize = true;
<<<<<<< HEAD
            label6.Location = new System.Drawing.Point(3, 641);
=======
            label6.Location = new System.Drawing.Point(0, 542);
>>>>>>> 5f4bcb86
            label6.Name = "label6";
            label6.Size = new System.Drawing.Size(39, 16);
            label6.TabIndex = 28;
            label6.Text = "0 mm";
            // 
            // label7
            // 
            label7.Anchor = ((System.Windows.Forms.AnchorStyles)((System.Windows.Forms.AnchorStyles.Top | System.Windows.Forms.AnchorStyles.Right)));
            label7.AutoSize = true;
<<<<<<< HEAD
            label7.Location = new System.Drawing.Point(3, 0);
=======
            label7.Location = new System.Drawing.Point(0, 0);
>>>>>>> 5f4bcb86
            label7.Name = "label7";
            label7.Size = new System.Drawing.Size(46, 16);
            label7.TabIndex = 29;
            label7.Text = "10 mm";
            label7.TextAlign = System.Drawing.ContentAlignment.MiddleCenter;
            // 
            // probeCalibrationFile
            // 
            probeCalibrationFile.AutoSize = true;
            probeCalibrationFile.Location = new System.Drawing.Point(15, 11);
            probeCalibrationFile.MaximumSize = new System.Drawing.Size(177, 36);
            probeCalibrationFile.Name = "probeCalibrationFile";
            probeCalibrationFile.Size = new System.Drawing.Size(139, 16);
            probeCalibrationFile.TabIndex = 32;
            probeCalibrationFile.Text = "Probe Calibration File:";
            // 
            // Reference
            // 
            Reference.AutoSize = true;
            Reference.Location = new System.Drawing.Point(15, 114);
            Reference.Name = "Reference";
            Reference.Size = new System.Drawing.Size(73, 16);
            Reference.TabIndex = 30;
            Reference.Text = "Reference:";
            // 
            // labelPresets
            // 
            labelPresets.AutoSize = true;
            labelPresets.Location = new System.Drawing.Point(15, 146);
            labelPresets.Name = "labelPresets";
            labelPresets.Size = new System.Drawing.Size(59, 32);
            labelPresets.TabIndex = 23;
            labelPresets.Text = "Channel \nPresets:";
            // 
            // label1
            // 
            label1.AutoSize = true;
            label1.Location = new System.Drawing.Point(15, 63);
            label1.Name = "label1";
            label1.Size = new System.Drawing.Size(71, 32);
            label1.TabIndex = 35;
            label1.Text = "Gain\r\nCorrection:";
            // 
            // invertPolarity
            // 
            invertPolarity.AutoSize = true;
            invertPolarity.Location = new System.Drawing.Point(15, 187);
            invertPolarity.Name = "invertPolarity";
            invertPolarity.Size = new System.Drawing.Size(55, 32);
            invertPolarity.TabIndex = 44;
            invertPolarity.Text = "Invert\r\nPolarity:";
            // 
            // toolStripLabelGainCalibrationSN
            // 
            this.toolStripLabelGainCalibrationSN.Font = new System.Drawing.Font("Segoe UI", 9F, System.Drawing.FontStyle.Bold);
            this.toolStripLabelGainCalibrationSN.Image = global::OpenEphys.Onix1.Design.Properties.Resources.StatusWarningImage;
            this.toolStripLabelGainCalibrationSN.Name = "toolStripLabelGainCalibrationSN";
            this.toolStripLabelGainCalibrationSN.Size = new System.Drawing.Size(139, 20);
            this.toolStripLabelGainCalibrationSN.Text = "Gain Calibration SN: ";
            this.toolStripLabelGainCalibrationSN.TextImageRelation = System.Windows.Forms.TextImageRelation.TextBeforeImage;
            // 
            // menuStrip
            // 
            this.menuStrip.ImageScalingSize = new System.Drawing.Size(24, 24);
            this.menuStrip.Items.AddRange(new System.Windows.Forms.ToolStripItem[] {
            this.fileToolStripMenuItem});
            this.menuStrip.Location = new System.Drawing.Point(0, 0);
            this.menuStrip.Name = "menuStrip";
            this.menuStrip.Padding = new System.Windows.Forms.Padding(5, 1, 0, 1);
<<<<<<< HEAD
            this.menuStrip.Size = new System.Drawing.Size(1234, 24);
=======
            this.menuStrip.Size = new System.Drawing.Size(1112, 24);
>>>>>>> 5f4bcb86
            this.menuStrip.TabIndex = 0;
            this.menuStrip.Text = "menuStripNeuropixelsV2e";
            // 
            // fileToolStripMenuItem
            // 
            this.fileToolStripMenuItem.Name = "fileToolStripMenuItem";
            this.fileToolStripMenuItem.Size = new System.Drawing.Size(37, 22);
            this.fileToolStripMenuItem.Text = "File";
            // 
            // buttonEnableContacts
            // 
            this.buttonEnableContacts.Anchor = ((System.Windows.Forms.AnchorStyles)(((System.Windows.Forms.AnchorStyles.Top | System.Windows.Forms.AnchorStyles.Left) 
            | System.Windows.Forms.AnchorStyles.Right)));
            this.buttonEnableContacts.Location = new System.Drawing.Point(15, 226);
            this.buttonEnableContacts.Margin = new System.Windows.Forms.Padding(3, 2, 3, 2);
            this.buttonEnableContacts.Name = "buttonEnableContacts";
<<<<<<< HEAD
            this.buttonEnableContacts.Size = new System.Drawing.Size(280, 44);
            this.buttonEnableContacts.TabIndex = 20;
=======
            this.buttonEnableContacts.Size = new System.Drawing.Size(243, 44);
            this.buttonEnableContacts.TabIndex = 4;
>>>>>>> 5f4bcb86
            this.buttonEnableContacts.Text = "Enable Selected Electrodes";
            this.toolTip.SetToolTip(this.buttonEnableContacts, "Click and drag to select electrodes in the probe view. \r\nPress this button to ena" +
        "ble the selected electrodes. \r\nNot all electrode combinations are possible.");
            this.buttonEnableContacts.UseVisualStyleBackColor = true;
            this.buttonEnableContacts.Click += new System.EventHandler(this.EnableContacts_Click);
            // 
            // buttonClearSelections
            // 
            this.buttonClearSelections.Anchor = ((System.Windows.Forms.AnchorStyles)(((System.Windows.Forms.AnchorStyles.Top | System.Windows.Forms.AnchorStyles.Left) 
            | System.Windows.Forms.AnchorStyles.Right)));
            this.buttonClearSelections.Location = new System.Drawing.Point(15, 276);
            this.buttonClearSelections.Margin = new System.Windows.Forms.Padding(3, 2, 3, 2);
            this.buttonClearSelections.Name = "buttonClearSelections";
<<<<<<< HEAD
            this.buttonClearSelections.Size = new System.Drawing.Size(280, 44);
            this.buttonClearSelections.TabIndex = 19;
=======
            this.buttonClearSelections.Size = new System.Drawing.Size(243, 44);
            this.buttonClearSelections.TabIndex = 5;
>>>>>>> 5f4bcb86
            this.buttonClearSelections.Text = "Clear Electrode Selection";
            this.toolTip.SetToolTip(this.buttonClearSelections, "Deselect all electrodes in the probe view. \r\nNote that this does not disable elec" +
        "trodes, but simply deselects them.");
            this.buttonClearSelections.UseVisualStyleBackColor = true;
            this.buttonClearSelections.Click += new System.EventHandler(this.ClearSelection_Click);
            // 
<<<<<<< HEAD
            // buttonChooseCalibrationFile
            // 
            this.buttonChooseCalibrationFile.Anchor = ((System.Windows.Forms.AnchorStyles)((System.Windows.Forms.AnchorStyles.Top | System.Windows.Forms.AnchorStyles.Right)));
            this.buttonChooseCalibrationFile.Location = new System.Drawing.Point(257, 30);
            this.buttonChooseCalibrationFile.Margin = new System.Windows.Forms.Padding(3, 2, 3, 2);
            this.buttonChooseCalibrationFile.Name = "buttonChooseCalibrationFile";
            this.buttonChooseCalibrationFile.Size = new System.Drawing.Size(37, 25);
            this.buttonChooseCalibrationFile.TabIndex = 34;
=======
            // buttonResetZoom
            // 
            this.buttonResetZoom.Anchor = ((System.Windows.Forms.AnchorStyles)(((System.Windows.Forms.AnchorStyles.Top | System.Windows.Forms.AnchorStyles.Left) 
            | System.Windows.Forms.AnchorStyles.Right)));
            this.buttonResetZoom.Location = new System.Drawing.Point(15, 325);
            this.buttonResetZoom.Margin = new System.Windows.Forms.Padding(3, 2, 3, 2);
            this.buttonResetZoom.Name = "buttonResetZoom";
            this.buttonResetZoom.Size = new System.Drawing.Size(243, 44);
            this.buttonResetZoom.TabIndex = 6;
            this.buttonResetZoom.Text = "Reset Zoom";
            this.toolTip.SetToolTip(this.buttonResetZoom, "Reset the zoom in the probe view so that the probe is zoomed out and centered.");
            this.buttonResetZoom.UseVisualStyleBackColor = true;
            this.buttonResetZoom.Click += new System.EventHandler(this.ResetZoom_Click);
            // 
            // buttonChooseCalibrationFile
            // 
            this.buttonChooseCalibrationFile.Anchor = ((System.Windows.Forms.AnchorStyles)((System.Windows.Forms.AnchorStyles.Top | System.Windows.Forms.AnchorStyles.Right)));
            this.buttonChooseCalibrationFile.Location = new System.Drawing.Point(220, 30);
            this.buttonChooseCalibrationFile.Margin = new System.Windows.Forms.Padding(3, 2, 3, 2);
            this.buttonChooseCalibrationFile.Name = "buttonChooseCalibrationFile";
            this.buttonChooseCalibrationFile.Size = new System.Drawing.Size(37, 25);
            this.buttonChooseCalibrationFile.TabIndex = 0;
>>>>>>> 5f4bcb86
            this.buttonChooseCalibrationFile.Text = "...";
            this.toolTip.SetToolTip(this.buttonChooseCalibrationFile, "Browse for a gain calibration file.");
            this.buttonChooseCalibrationFile.UseVisualStyleBackColor = true;
            this.buttonChooseCalibrationFile.Click += new System.EventHandler(this.ChooseCalibrationFile_Click);
            // 
            // panelProbe
            // 
            this.panelProbe.AutoSize = true;
            this.panelProbe.Dock = System.Windows.Forms.DockStyle.Fill;
            this.panelProbe.Location = new System.Drawing.Point(3, 2);
            this.panelProbe.Margin = new System.Windows.Forms.Padding(3, 2, 3, 2);
            this.panelProbe.Name = "panelProbe";
<<<<<<< HEAD
            this.panelProbe.Size = new System.Drawing.Size(853, 662);
=======
            this.panelProbe.Size = new System.Drawing.Size(828, 557);
>>>>>>> 5f4bcb86
            this.panelProbe.TabIndex = 1;
            // 
            // panelTrackBar
            // 
            this.panelTrackBar.Controls.Add(label6);
            this.panelTrackBar.Controls.Add(label7);
            this.panelTrackBar.Controls.Add(this.trackBarProbePosition);
<<<<<<< HEAD
            this.panelTrackBar.Dock = System.Windows.Forms.DockStyle.Fill;
            this.panelTrackBar.Location = new System.Drawing.Point(863, 4);
            this.panelTrackBar.Margin = new System.Windows.Forms.Padding(4);
            this.panelTrackBar.Name = "panelTrackBar";
            this.panelTrackBar.Size = new System.Drawing.Size(52, 658);
=======
            this.panelTrackBar.Location = new System.Drawing.Point(775, 0);
            this.panelTrackBar.Margin = new System.Windows.Forms.Padding(4, 4, 4, 4);
            this.panelTrackBar.Name = "panelTrackBar";
            this.panelTrackBar.Size = new System.Drawing.Size(49, 559);
>>>>>>> 5f4bcb86
            this.panelTrackBar.TabIndex = 30;
            // 
            // trackBarProbePosition
            // 
            this.trackBarProbePosition.Anchor = ((System.Windows.Forms.AnchorStyles)(((System.Windows.Forms.AnchorStyles.Top | System.Windows.Forms.AnchorStyles.Bottom) 
            | System.Windows.Forms.AnchorStyles.Right)));
            this.trackBarProbePosition.AutoSize = false;
<<<<<<< HEAD
            this.trackBarProbePosition.Location = new System.Drawing.Point(8, 11);
=======
            this.trackBarProbePosition.Location = new System.Drawing.Point(-8, 11);
>>>>>>> 5f4bcb86
            this.trackBarProbePosition.Margin = new System.Windows.Forms.Padding(3, 2, 3, 2);
            this.trackBarProbePosition.Maximum = 100;
            this.trackBarProbePosition.Name = "trackBarProbePosition";
            this.trackBarProbePosition.Orientation = System.Windows.Forms.Orientation.Vertical;
<<<<<<< HEAD
            this.trackBarProbePosition.Size = new System.Drawing.Size(36, 645);
=======
            this.trackBarProbePosition.Size = new System.Drawing.Size(49, 535);
>>>>>>> 5f4bcb86
            this.trackBarProbePosition.TabIndex = 22;
            this.trackBarProbePosition.TabStop = false;
            this.trackBarProbePosition.TickFrequency = 2;
            this.trackBarProbePosition.TickStyle = System.Windows.Forms.TickStyle.TopLeft;
            this.trackBarProbePosition.Value = 50;
            this.trackBarProbePosition.Scroll += new System.EventHandler(this.TrackBarScroll);
            // 
            // panelChannelOptions
            // 
            this.panelChannelOptions.AutoSize = true;
            this.panelChannelOptions.AutoSizeMode = System.Windows.Forms.AutoSizeMode.GrowAndShrink;
            this.panelChannelOptions.BackColor = System.Drawing.SystemColors.ControlLightLight;
            this.panelChannelOptions.Controls.Add(this.checkBoxInvertPolarity);
            this.panelChannelOptions.Controls.Add(invertPolarity);
            this.panelChannelOptions.Controls.Add(this.textBoxGainCorrection);
            this.panelChannelOptions.Controls.Add(label1);
            this.panelChannelOptions.Controls.Add(this.buttonChooseCalibrationFile);
            this.panelChannelOptions.Controls.Add(this.textBoxProbeCalibrationFile);
            this.panelChannelOptions.Controls.Add(probeCalibrationFile);
            this.panelChannelOptions.Controls.Add(this.comboBoxReference);
            this.panelChannelOptions.Controls.Add(Reference);
            this.panelChannelOptions.Controls.Add(this.comboBoxChannelPresets);
            this.panelChannelOptions.Controls.Add(labelPresets);
            this.panelChannelOptions.Controls.Add(this.buttonEnableContacts);
            this.panelChannelOptions.Controls.Add(this.buttonClearSelections);
            this.panelChannelOptions.Dock = System.Windows.Forms.DockStyle.Fill;
<<<<<<< HEAD
            this.panelChannelOptions.Location = new System.Drawing.Point(922, 2);
            this.panelChannelOptions.Margin = new System.Windows.Forms.Padding(3, 2, 3, 2);
            this.panelChannelOptions.Name = "panelChannelOptions";
            this.panelChannelOptions.Size = new System.Drawing.Size(309, 662);
=======
            this.panelChannelOptions.Location = new System.Drawing.Point(837, 2);
            this.panelChannelOptions.Margin = new System.Windows.Forms.Padding(3, 2, 3, 2);
            this.panelChannelOptions.Name = "panelChannelOptions";
            this.panelChannelOptions.Size = new System.Drawing.Size(272, 557);
>>>>>>> 5f4bcb86
            this.panelChannelOptions.TabIndex = 1;
            // 
            // checkBoxInvertPolarity
            // 
            this.checkBoxInvertPolarity.AutoSize = true;
            this.checkBoxInvertPolarity.Location = new System.Drawing.Point(107, 193);
            this.checkBoxInvertPolarity.Margin = new System.Windows.Forms.Padding(3, 2, 3, 2);
            this.checkBoxInvertPolarity.Name = "checkBoxInvertPolarity";
            this.checkBoxInvertPolarity.Size = new System.Drawing.Size(77, 20);
<<<<<<< HEAD
            this.checkBoxInvertPolarity.TabIndex = 45;
=======
            this.checkBoxInvertPolarity.TabIndex = 3;
>>>>>>> 5f4bcb86
            this.checkBoxInvertPolarity.Text = "Enabled";
            this.checkBoxInvertPolarity.UseVisualStyleBackColor = true;
            // 
            // textBoxGainCorrection
            // 
            this.textBoxGainCorrection.Anchor = ((System.Windows.Forms.AnchorStyles)(((System.Windows.Forms.AnchorStyles.Top | System.Windows.Forms.AnchorStyles.Left) 
            | System.Windows.Forms.AnchorStyles.Right)));
            this.textBoxGainCorrection.Location = new System.Drawing.Point(107, 68);
            this.textBoxGainCorrection.Margin = new System.Windows.Forms.Padding(3, 2, 3, 2);
            this.textBoxGainCorrection.Name = "textBoxGainCorrection";
            this.textBoxGainCorrection.ReadOnly = true;
<<<<<<< HEAD
            this.textBoxGainCorrection.Size = new System.Drawing.Size(188, 22);
=======
            this.textBoxGainCorrection.Size = new System.Drawing.Size(151, 22);
>>>>>>> 5f4bcb86
            this.textBoxGainCorrection.TabIndex = 36;
            this.textBoxGainCorrection.TabStop = false;
            // 
            // textBoxProbeCalibrationFile
            // 
            this.textBoxProbeCalibrationFile.Anchor = ((System.Windows.Forms.AnchorStyles)(((System.Windows.Forms.AnchorStyles.Top | System.Windows.Forms.AnchorStyles.Left) 
            | System.Windows.Forms.AnchorStyles.Right)));
            this.textBoxProbeCalibrationFile.Location = new System.Drawing.Point(15, 30);
            this.textBoxProbeCalibrationFile.Margin = new System.Windows.Forms.Padding(3, 2, 3, 2);
            this.textBoxProbeCalibrationFile.Name = "textBoxProbeCalibrationFile";
<<<<<<< HEAD
            this.textBoxProbeCalibrationFile.Size = new System.Drawing.Size(235, 22);
=======
            this.textBoxProbeCalibrationFile.ReadOnly = true;
            this.textBoxProbeCalibrationFile.Size = new System.Drawing.Size(198, 22);
>>>>>>> 5f4bcb86
            this.textBoxProbeCalibrationFile.TabIndex = 33;
            this.textBoxProbeCalibrationFile.TabStop = false;
            this.textBoxProbeCalibrationFile.TextChanged += new System.EventHandler(this.FileTextChanged);
            // 
            // comboBoxReference
            // 
            this.comboBoxReference.Anchor = ((System.Windows.Forms.AnchorStyles)(((System.Windows.Forms.AnchorStyles.Top | System.Windows.Forms.AnchorStyles.Left) 
            | System.Windows.Forms.AnchorStyles.Right)));
            this.comboBoxReference.DropDownStyle = System.Windows.Forms.ComboBoxStyle.DropDownList;
            this.comboBoxReference.FormattingEnabled = true;
            this.comboBoxReference.Location = new System.Drawing.Point(107, 110);
            this.comboBoxReference.Margin = new System.Windows.Forms.Padding(3, 2, 3, 2);
            this.comboBoxReference.Name = "comboBoxReference";
<<<<<<< HEAD
            this.comboBoxReference.Size = new System.Drawing.Size(188, 24);
            this.comboBoxReference.TabIndex = 31;
=======
            this.comboBoxReference.Size = new System.Drawing.Size(151, 24);
            this.comboBoxReference.TabIndex = 1;
>>>>>>> 5f4bcb86
            // 
            // comboBoxChannelPresets
            // 
            this.comboBoxChannelPresets.Anchor = ((System.Windows.Forms.AnchorStyles)(((System.Windows.Forms.AnchorStyles.Top | System.Windows.Forms.AnchorStyles.Left) 
            | System.Windows.Forms.AnchorStyles.Right)));
            this.comboBoxChannelPresets.DropDownStyle = System.Windows.Forms.ComboBoxStyle.DropDownList;
            this.comboBoxChannelPresets.FormattingEnabled = true;
            this.comboBoxChannelPresets.Location = new System.Drawing.Point(107, 150);
            this.comboBoxChannelPresets.Margin = new System.Windows.Forms.Padding(3, 2, 3, 2);
            this.comboBoxChannelPresets.Name = "comboBoxChannelPresets";
<<<<<<< HEAD
            this.comboBoxChannelPresets.Size = new System.Drawing.Size(188, 24);
            this.comboBoxChannelPresets.TabIndex = 24;
=======
            this.comboBoxChannelPresets.Size = new System.Drawing.Size(151, 24);
            this.comboBoxChannelPresets.TabIndex = 2;
>>>>>>> 5f4bcb86
            // 
            // buttonCancel
            // 
            this.buttonCancel.Anchor = ((System.Windows.Forms.AnchorStyles)(((System.Windows.Forms.AnchorStyles.Bottom | System.Windows.Forms.AnchorStyles.Left) 
            | System.Windows.Forms.AnchorStyles.Right)));
            this.buttonCancel.DialogResult = System.Windows.Forms.DialogResult.Cancel;
<<<<<<< HEAD
            this.buttonCancel.Location = new System.Drawing.Point(1112, 2);
=======
            this.buttonCancel.Location = new System.Drawing.Point(990, 2);
>>>>>>> 5f4bcb86
            this.buttonCancel.Margin = new System.Windows.Forms.Padding(3, 2, 3, 2);
            this.buttonCancel.Name = "buttonCancel";
            this.buttonCancel.Size = new System.Drawing.Size(111, 34);
            this.buttonCancel.TabIndex = 1;
            this.buttonCancel.Text = "Cancel";
            this.buttonCancel.UseVisualStyleBackColor = true;
            // 
            // buttonOkay
            // 
            this.buttonOkay.Anchor = ((System.Windows.Forms.AnchorStyles)(((System.Windows.Forms.AnchorStyles.Bottom | System.Windows.Forms.AnchorStyles.Left) 
            | System.Windows.Forms.AnchorStyles.Right)));
            this.buttonOkay.DialogResult = System.Windows.Forms.DialogResult.OK;
<<<<<<< HEAD
            this.buttonOkay.Location = new System.Drawing.Point(995, 2);
=======
            this.buttonOkay.Location = new System.Drawing.Point(873, 2);
>>>>>>> 5f4bcb86
            this.buttonOkay.Margin = new System.Windows.Forms.Padding(3, 2, 3, 2);
            this.buttonOkay.Name = "buttonOkay";
            this.buttonOkay.Size = new System.Drawing.Size(111, 34);
            this.buttonOkay.TabIndex = 0;
            this.buttonOkay.Text = "OK";
            this.buttonOkay.UseVisualStyleBackColor = true;
            // 
            // tableLayoutPanel1
            // 
            this.tableLayoutPanel1.AutoSize = true;
            this.tableLayoutPanel1.AutoSizeMode = System.Windows.Forms.AutoSizeMode.GrowAndShrink;
            this.tableLayoutPanel1.ColumnCount = 3;
            this.tableLayoutPanel1.ColumnStyles.Add(new System.Windows.Forms.ColumnStyle(System.Windows.Forms.SizeType.Percent, 100F));
            this.tableLayoutPanel1.ColumnStyles.Add(new System.Windows.Forms.ColumnStyle(System.Windows.Forms.SizeType.Absolute, 60F));
            this.tableLayoutPanel1.ColumnStyles.Add(new System.Windows.Forms.ColumnStyle(System.Windows.Forms.SizeType.Absolute, 315F));
            this.tableLayoutPanel1.Controls.Add(this.panelTrackBar, 1, 0);
            this.tableLayoutPanel1.Controls.Add(this.panelProbe, 0, 0);
            this.tableLayoutPanel1.Controls.Add(this.flowLayoutPanel1, 0, 1);
            this.tableLayoutPanel1.Controls.Add(this.panelChannelOptions, 2, 0);
            this.tableLayoutPanel1.Dock = System.Windows.Forms.DockStyle.Fill;
            this.tableLayoutPanel1.Location = new System.Drawing.Point(0, 24);
<<<<<<< HEAD
            this.tableLayoutPanel1.Margin = new System.Windows.Forms.Padding(4);
=======
            this.tableLayoutPanel1.Margin = new System.Windows.Forms.Padding(4, 4, 4, 4);
>>>>>>> 5f4bcb86
            this.tableLayoutPanel1.Name = "tableLayoutPanel1";
            this.tableLayoutPanel1.RowCount = 2;
            this.tableLayoutPanel1.RowStyles.Add(new System.Windows.Forms.RowStyle(System.Windows.Forms.SizeType.Percent, 100F));
            this.tableLayoutPanel1.RowStyles.Add(new System.Windows.Forms.RowStyle(System.Windows.Forms.SizeType.Absolute, 46F));
<<<<<<< HEAD
            this.tableLayoutPanel1.Size = new System.Drawing.Size(1234, 712);
            this.tableLayoutPanel1.TabIndex = 3;
=======
            this.tableLayoutPanel1.RowStyles.Add(new System.Windows.Forms.RowStyle(System.Windows.Forms.SizeType.Absolute, 20F));
            this.tableLayoutPanel1.Size = new System.Drawing.Size(1112, 607);
            this.tableLayoutPanel1.TabIndex = 0;
>>>>>>> 5f4bcb86
            // 
            // flowLayoutPanel1
            // 
            this.tableLayoutPanel1.SetColumnSpan(this.flowLayoutPanel1, 3);
            this.flowLayoutPanel1.Controls.Add(this.buttonCancel);
            this.flowLayoutPanel1.Controls.Add(this.buttonOkay);
            this.flowLayoutPanel1.Dock = System.Windows.Forms.DockStyle.Fill;
            this.flowLayoutPanel1.FlowDirection = System.Windows.Forms.FlowDirection.RightToLeft;
<<<<<<< HEAD
            this.flowLayoutPanel1.Location = new System.Drawing.Point(4, 670);
            this.flowLayoutPanel1.Margin = new System.Windows.Forms.Padding(4);
            this.flowLayoutPanel1.Name = "flowLayoutPanel1";
            this.flowLayoutPanel1.Size = new System.Drawing.Size(1226, 38);
=======
            this.flowLayoutPanel1.Location = new System.Drawing.Point(4, 565);
            this.flowLayoutPanel1.Margin = new System.Windows.Forms.Padding(4, 4, 4, 4);
            this.flowLayoutPanel1.Name = "flowLayoutPanel1";
            this.flowLayoutPanel1.Size = new System.Drawing.Size(1104, 38);
>>>>>>> 5f4bcb86
            this.flowLayoutPanel1.TabIndex = 2;
            // 
            // statusStrip1
            // 
            this.statusStrip1.ImageScalingSize = new System.Drawing.Size(20, 20);
            this.statusStrip1.Items.AddRange(new System.Windows.Forms.ToolStripItem[] {
            this.toolStripLabelGainCalibrationSN,
            this.toolStripGainCalSN});
<<<<<<< HEAD
            this.statusStrip1.Location = new System.Drawing.Point(0, 736);
            this.statusStrip1.Name = "statusStrip1";
            this.statusStrip1.Padding = new System.Windows.Forms.Padding(1, 0, 13, 0);
            this.statusStrip1.Size = new System.Drawing.Size(1234, 25);
=======
            this.statusStrip1.Location = new System.Drawing.Point(0, 631);
            this.statusStrip1.Name = "statusStrip1";
            this.statusStrip1.Padding = new System.Windows.Forms.Padding(1, 0, 13, 0);
            this.statusStrip1.Size = new System.Drawing.Size(1112, 25);
>>>>>>> 5f4bcb86
            this.statusStrip1.TabIndex = 3;
            this.statusStrip1.Text = "statusStrip1";
            // 
            // toolStripGainCalSN
            // 
            this.toolStripGainCalSN.Name = "toolStripGainCalSN";
            this.toolStripGainCalSN.Size = new System.Drawing.Size(91, 20);
            this.toolStripGainCalSN.Text = "No file selected.";
            this.toolStripGainCalSN.TextAlign = System.Drawing.ContentAlignment.MiddleLeft;
            // 
            // NeuropixelsV2eProbeConfigurationDialog
            // 
            this.AutoScaleDimensions = new System.Drawing.SizeF(8F, 16F);
            this.AutoScaleMode = System.Windows.Forms.AutoScaleMode.Font;
<<<<<<< HEAD
            this.ClientSize = new System.Drawing.Size(1234, 761);
=======
            this.ClientSize = new System.Drawing.Size(1112, 656);
>>>>>>> 5f4bcb86
            this.Controls.Add(this.tableLayoutPanel1);
            this.Controls.Add(this.statusStrip1);
            this.Controls.Add(this.menuStrip);
            this.DoubleBuffered = true;
            this.Icon = ((System.Drawing.Icon)(resources.GetObject("$this.Icon")));
            this.MainMenuStrip = this.menuStrip;
            this.Margin = new System.Windows.Forms.Padding(3, 2, 3, 2);
            this.Name = "NeuropixelsV2eProbeConfigurationDialog";
            this.StartPosition = System.Windows.Forms.FormStartPosition.CenterParent;
            this.Text = "NeuropixelsV2e Probe Configuration";
            this.menuStrip.ResumeLayout(false);
            this.menuStrip.PerformLayout();
            this.panelTrackBar.ResumeLayout(false);
            this.panelTrackBar.PerformLayout();
            ((System.ComponentModel.ISupportInitialize)(this.trackBarProbePosition)).EndInit();
            this.panelChannelOptions.ResumeLayout(false);
            this.panelChannelOptions.PerformLayout();
            this.tableLayoutPanel1.ResumeLayout(false);
            this.tableLayoutPanel1.PerformLayout();
            this.flowLayoutPanel1.ResumeLayout(false);
            this.statusStrip1.ResumeLayout(false);
            this.statusStrip1.PerformLayout();
            this.ResumeLayout(false);
            this.PerformLayout();

        }

        #endregion

        private System.Windows.Forms.MenuStrip menuStrip;
        private System.Windows.Forms.ToolStripMenuItem fileToolStripMenuItem;
        private System.Windows.Forms.ToolTip toolTip;
        private System.Windows.Forms.Panel panelProbe;
        private System.Windows.Forms.Panel panelTrackBar;
        private System.Windows.Forms.TrackBar trackBarProbePosition;
        private System.Windows.Forms.Panel panelChannelOptions;
        private System.Windows.Forms.Button buttonCancel;
        private System.Windows.Forms.Button buttonChooseCalibrationFile;
        private System.Windows.Forms.Button buttonOkay;
        internal System.Windows.Forms.TextBox textBoxProbeCalibrationFile;
        private System.Windows.Forms.ComboBox comboBoxReference;
        private System.Windows.Forms.ComboBox comboBoxChannelPresets;
        private System.Windows.Forms.Button buttonEnableContacts;
        private System.Windows.Forms.Button buttonClearSelections;
        private System.Windows.Forms.TableLayoutPanel tableLayoutPanel1;
        private System.Windows.Forms.FlowLayoutPanel flowLayoutPanel1;
        private System.Windows.Forms.TextBox textBoxGainCorrection;
        private System.Windows.Forms.StatusStrip statusStrip1;
        private System.Windows.Forms.ToolStripStatusLabel toolStripGainCalSN;
        private System.Windows.Forms.ToolStripStatusLabel toolStripLabelGainCalibrationSN;
        private System.Windows.Forms.CheckBox checkBoxInvertPolarity;
    }
}<|MERGE_RESOLUTION|>--- conflicted
+++ resolved
@@ -29,8 +29,6 @@
         private void InitializeComponent()
         {
             this.components = new System.ComponentModel.Container();
-            System.Windows.Forms.Label label6;
-            System.Windows.Forms.Label label7;
             System.Windows.Forms.Label probeCalibrationFile;
             System.Windows.Forms.Label Reference;
             System.Windows.Forms.Label labelPresets;
@@ -59,8 +57,6 @@
             this.flowLayoutPanel1 = new System.Windows.Forms.FlowLayoutPanel();
             this.statusStrip1 = new System.Windows.Forms.StatusStrip();
             this.toolStripGainCalSN = new System.Windows.Forms.ToolStripStatusLabel();
-            label6 = new System.Windows.Forms.Label();
-            label7 = new System.Windows.Forms.Label();
             probeCalibrationFile = new System.Windows.Forms.Label();
             Reference = new System.Windows.Forms.Label();
             labelPresets = new System.Windows.Forms.Label();
@@ -75,35 +71,6 @@
             this.statusStrip1.SuspendLayout();
             this.SuspendLayout();
             // 
-            // label6
-            // 
-            label6.Anchor = ((System.Windows.Forms.AnchorStyles)((System.Windows.Forms.AnchorStyles.Bottom | System.Windows.Forms.AnchorStyles.Right)));
-            label6.AutoSize = true;
-<<<<<<< HEAD
-            label6.Location = new System.Drawing.Point(3, 641);
-=======
-            label6.Location = new System.Drawing.Point(0, 542);
->>>>>>> 5f4bcb86
-            label6.Name = "label6";
-            label6.Size = new System.Drawing.Size(39, 16);
-            label6.TabIndex = 28;
-            label6.Text = "0 mm";
-            // 
-            // label7
-            // 
-            label7.Anchor = ((System.Windows.Forms.AnchorStyles)((System.Windows.Forms.AnchorStyles.Top | System.Windows.Forms.AnchorStyles.Right)));
-            label7.AutoSize = true;
-<<<<<<< HEAD
-            label7.Location = new System.Drawing.Point(3, 0);
-=======
-            label7.Location = new System.Drawing.Point(0, 0);
->>>>>>> 5f4bcb86
-            label7.Name = "label7";
-            label7.Size = new System.Drawing.Size(46, 16);
-            label7.TabIndex = 29;
-            label7.Text = "10 mm";
-            label7.TextAlign = System.Drawing.ContentAlignment.MiddleCenter;
-            // 
             // probeCalibrationFile
             // 
             probeCalibrationFile.AutoSize = true;
@@ -111,7 +78,7 @@
             probeCalibrationFile.MaximumSize = new System.Drawing.Size(177, 36);
             probeCalibrationFile.Name = "probeCalibrationFile";
             probeCalibrationFile.Size = new System.Drawing.Size(139, 16);
-            probeCalibrationFile.TabIndex = 32;
+            probeCalibrationFile.TabIndex = 0;
             probeCalibrationFile.Text = "Probe Calibration File:";
             // 
             // Reference
@@ -120,7 +87,7 @@
             Reference.Location = new System.Drawing.Point(15, 114);
             Reference.Name = "Reference";
             Reference.Size = new System.Drawing.Size(73, 16);
-            Reference.TabIndex = 30;
+            Reference.TabIndex = 5;
             Reference.Text = "Reference:";
             // 
             // labelPresets
@@ -129,7 +96,7 @@
             labelPresets.Location = new System.Drawing.Point(15, 146);
             labelPresets.Name = "labelPresets";
             labelPresets.Size = new System.Drawing.Size(59, 32);
-            labelPresets.TabIndex = 23;
+            labelPresets.TabIndex = 7;
             labelPresets.Text = "Channel \nPresets:";
             // 
             // label1
@@ -138,7 +105,7 @@
             label1.Location = new System.Drawing.Point(15, 63);
             label1.Name = "label1";
             label1.Size = new System.Drawing.Size(71, 32);
-            label1.TabIndex = 35;
+            label1.TabIndex = 3;
             label1.Text = "Gain\r\nCorrection:";
             // 
             // invertPolarity
@@ -147,7 +114,7 @@
             invertPolarity.Location = new System.Drawing.Point(15, 187);
             invertPolarity.Name = "invertPolarity";
             invertPolarity.Size = new System.Drawing.Size(55, 32);
-            invertPolarity.TabIndex = 44;
+            invertPolarity.TabIndex = 9;
             invertPolarity.Text = "Invert\r\nPolarity:";
             // 
             // toolStripLabelGainCalibrationSN
@@ -167,11 +134,7 @@
             this.menuStrip.Location = new System.Drawing.Point(0, 0);
             this.menuStrip.Name = "menuStrip";
             this.menuStrip.Padding = new System.Windows.Forms.Padding(5, 1, 0, 1);
-<<<<<<< HEAD
             this.menuStrip.Size = new System.Drawing.Size(1234, 24);
-=======
-            this.menuStrip.Size = new System.Drawing.Size(1112, 24);
->>>>>>> 5f4bcb86
             this.menuStrip.TabIndex = 0;
             this.menuStrip.Text = "menuStripNeuropixelsV2e";
             // 
@@ -185,16 +148,11 @@
             // 
             this.buttonEnableContacts.Anchor = ((System.Windows.Forms.AnchorStyles)(((System.Windows.Forms.AnchorStyles.Top | System.Windows.Forms.AnchorStyles.Left) 
             | System.Windows.Forms.AnchorStyles.Right)));
-            this.buttonEnableContacts.Location = new System.Drawing.Point(15, 226);
+            this.buttonEnableContacts.Location = new System.Drawing.Point(15, 232);
             this.buttonEnableContacts.Margin = new System.Windows.Forms.Padding(3, 2, 3, 2);
             this.buttonEnableContacts.Name = "buttonEnableContacts";
-<<<<<<< HEAD
             this.buttonEnableContacts.Size = new System.Drawing.Size(280, 44);
-            this.buttonEnableContacts.TabIndex = 20;
-=======
-            this.buttonEnableContacts.Size = new System.Drawing.Size(243, 44);
-            this.buttonEnableContacts.TabIndex = 4;
->>>>>>> 5f4bcb86
+            this.buttonEnableContacts.TabIndex = 11;
             this.buttonEnableContacts.Text = "Enable Selected Electrodes";
             this.toolTip.SetToolTip(this.buttonEnableContacts, "Click and drag to select electrodes in the probe view. \r\nPress this button to ena" +
         "ble the selected electrodes. \r\nNot all electrode combinations are possible.");
@@ -205,55 +163,25 @@
             // 
             this.buttonClearSelections.Anchor = ((System.Windows.Forms.AnchorStyles)(((System.Windows.Forms.AnchorStyles.Top | System.Windows.Forms.AnchorStyles.Left) 
             | System.Windows.Forms.AnchorStyles.Right)));
-            this.buttonClearSelections.Location = new System.Drawing.Point(15, 276);
+            this.buttonClearSelections.Location = new System.Drawing.Point(15, 282);
             this.buttonClearSelections.Margin = new System.Windows.Forms.Padding(3, 2, 3, 2);
             this.buttonClearSelections.Name = "buttonClearSelections";
-<<<<<<< HEAD
             this.buttonClearSelections.Size = new System.Drawing.Size(280, 44);
-            this.buttonClearSelections.TabIndex = 19;
-=======
-            this.buttonClearSelections.Size = new System.Drawing.Size(243, 44);
-            this.buttonClearSelections.TabIndex = 5;
->>>>>>> 5f4bcb86
+            this.buttonClearSelections.TabIndex = 12;
             this.buttonClearSelections.Text = "Clear Electrode Selection";
             this.toolTip.SetToolTip(this.buttonClearSelections, "Deselect all electrodes in the probe view. \r\nNote that this does not disable elec" +
         "trodes, but simply deselects them.");
             this.buttonClearSelections.UseVisualStyleBackColor = true;
             this.buttonClearSelections.Click += new System.EventHandler(this.ClearSelection_Click);
             // 
-<<<<<<< HEAD
             // buttonChooseCalibrationFile
             // 
             this.buttonChooseCalibrationFile.Anchor = ((System.Windows.Forms.AnchorStyles)((System.Windows.Forms.AnchorStyles.Top | System.Windows.Forms.AnchorStyles.Right)));
-            this.buttonChooseCalibrationFile.Location = new System.Drawing.Point(257, 30);
+            this.buttonChooseCalibrationFile.Location = new System.Drawing.Point(258, 29);
             this.buttonChooseCalibrationFile.Margin = new System.Windows.Forms.Padding(3, 2, 3, 2);
             this.buttonChooseCalibrationFile.Name = "buttonChooseCalibrationFile";
             this.buttonChooseCalibrationFile.Size = new System.Drawing.Size(37, 25);
-            this.buttonChooseCalibrationFile.TabIndex = 34;
-=======
-            // buttonResetZoom
-            // 
-            this.buttonResetZoom.Anchor = ((System.Windows.Forms.AnchorStyles)(((System.Windows.Forms.AnchorStyles.Top | System.Windows.Forms.AnchorStyles.Left) 
-            | System.Windows.Forms.AnchorStyles.Right)));
-            this.buttonResetZoom.Location = new System.Drawing.Point(15, 325);
-            this.buttonResetZoom.Margin = new System.Windows.Forms.Padding(3, 2, 3, 2);
-            this.buttonResetZoom.Name = "buttonResetZoom";
-            this.buttonResetZoom.Size = new System.Drawing.Size(243, 44);
-            this.buttonResetZoom.TabIndex = 6;
-            this.buttonResetZoom.Text = "Reset Zoom";
-            this.toolTip.SetToolTip(this.buttonResetZoom, "Reset the zoom in the probe view so that the probe is zoomed out and centered.");
-            this.buttonResetZoom.UseVisualStyleBackColor = true;
-            this.buttonResetZoom.Click += new System.EventHandler(this.ResetZoom_Click);
-            // 
-            // buttonChooseCalibrationFile
-            // 
-            this.buttonChooseCalibrationFile.Anchor = ((System.Windows.Forms.AnchorStyles)((System.Windows.Forms.AnchorStyles.Top | System.Windows.Forms.AnchorStyles.Right)));
-            this.buttonChooseCalibrationFile.Location = new System.Drawing.Point(220, 30);
-            this.buttonChooseCalibrationFile.Margin = new System.Windows.Forms.Padding(3, 2, 3, 2);
-            this.buttonChooseCalibrationFile.Name = "buttonChooseCalibrationFile";
-            this.buttonChooseCalibrationFile.Size = new System.Drawing.Size(37, 25);
-            this.buttonChooseCalibrationFile.TabIndex = 0;
->>>>>>> 5f4bcb86
+            this.buttonChooseCalibrationFile.TabIndex = 2;
             this.buttonChooseCalibrationFile.Text = "...";
             this.toolTip.SetToolTip(this.buttonChooseCalibrationFile, "Browse for a gain calibration file.");
             this.buttonChooseCalibrationFile.UseVisualStyleBackColor = true;
@@ -266,51 +194,29 @@
             this.panelProbe.Location = new System.Drawing.Point(3, 2);
             this.panelProbe.Margin = new System.Windows.Forms.Padding(3, 2, 3, 2);
             this.panelProbe.Name = "panelProbe";
-<<<<<<< HEAD
-            this.panelProbe.Size = new System.Drawing.Size(853, 662);
-=======
-            this.panelProbe.Size = new System.Drawing.Size(828, 557);
->>>>>>> 5f4bcb86
+            this.panelProbe.Size = new System.Drawing.Size(858, 662);
             this.panelProbe.TabIndex = 1;
             // 
             // panelTrackBar
             // 
-            this.panelTrackBar.Controls.Add(label6);
-            this.panelTrackBar.Controls.Add(label7);
             this.panelTrackBar.Controls.Add(this.trackBarProbePosition);
-<<<<<<< HEAD
             this.panelTrackBar.Dock = System.Windows.Forms.DockStyle.Fill;
-            this.panelTrackBar.Location = new System.Drawing.Point(863, 4);
+            this.panelTrackBar.Location = new System.Drawing.Point(868, 4);
             this.panelTrackBar.Margin = new System.Windows.Forms.Padding(4);
             this.panelTrackBar.Name = "panelTrackBar";
-            this.panelTrackBar.Size = new System.Drawing.Size(52, 658);
-=======
-            this.panelTrackBar.Location = new System.Drawing.Point(775, 0);
-            this.panelTrackBar.Margin = new System.Windows.Forms.Padding(4, 4, 4, 4);
-            this.panelTrackBar.Name = "panelTrackBar";
-            this.panelTrackBar.Size = new System.Drawing.Size(49, 559);
->>>>>>> 5f4bcb86
+            this.panelTrackBar.Size = new System.Drawing.Size(47, 658);
             this.panelTrackBar.TabIndex = 30;
             // 
             // trackBarProbePosition
             // 
-            this.trackBarProbePosition.Anchor = ((System.Windows.Forms.AnchorStyles)(((System.Windows.Forms.AnchorStyles.Top | System.Windows.Forms.AnchorStyles.Bottom) 
-            | System.Windows.Forms.AnchorStyles.Right)));
             this.trackBarProbePosition.AutoSize = false;
-<<<<<<< HEAD
-            this.trackBarProbePosition.Location = new System.Drawing.Point(8, 11);
-=======
-            this.trackBarProbePosition.Location = new System.Drawing.Point(-8, 11);
->>>>>>> 5f4bcb86
+            this.trackBarProbePosition.Dock = System.Windows.Forms.DockStyle.Fill;
+            this.trackBarProbePosition.Location = new System.Drawing.Point(0, 0);
             this.trackBarProbePosition.Margin = new System.Windows.Forms.Padding(3, 2, 3, 2);
             this.trackBarProbePosition.Maximum = 100;
             this.trackBarProbePosition.Name = "trackBarProbePosition";
             this.trackBarProbePosition.Orientation = System.Windows.Forms.Orientation.Vertical;
-<<<<<<< HEAD
-            this.trackBarProbePosition.Size = new System.Drawing.Size(36, 645);
-=======
-            this.trackBarProbePosition.Size = new System.Drawing.Size(49, 535);
->>>>>>> 5f4bcb86
+            this.trackBarProbePosition.Size = new System.Drawing.Size(47, 658);
             this.trackBarProbePosition.TabIndex = 22;
             this.trackBarProbePosition.TabStop = false;
             this.trackBarProbePosition.TickFrequency = 2;
@@ -337,17 +243,10 @@
             this.panelChannelOptions.Controls.Add(this.buttonEnableContacts);
             this.panelChannelOptions.Controls.Add(this.buttonClearSelections);
             this.panelChannelOptions.Dock = System.Windows.Forms.DockStyle.Fill;
-<<<<<<< HEAD
             this.panelChannelOptions.Location = new System.Drawing.Point(922, 2);
             this.panelChannelOptions.Margin = new System.Windows.Forms.Padding(3, 2, 3, 2);
             this.panelChannelOptions.Name = "panelChannelOptions";
             this.panelChannelOptions.Size = new System.Drawing.Size(309, 662);
-=======
-            this.panelChannelOptions.Location = new System.Drawing.Point(837, 2);
-            this.panelChannelOptions.Margin = new System.Windows.Forms.Padding(3, 2, 3, 2);
-            this.panelChannelOptions.Name = "panelChannelOptions";
-            this.panelChannelOptions.Size = new System.Drawing.Size(272, 557);
->>>>>>> 5f4bcb86
             this.panelChannelOptions.TabIndex = 1;
             // 
             // checkBoxInvertPolarity
@@ -357,11 +256,7 @@
             this.checkBoxInvertPolarity.Margin = new System.Windows.Forms.Padding(3, 2, 3, 2);
             this.checkBoxInvertPolarity.Name = "checkBoxInvertPolarity";
             this.checkBoxInvertPolarity.Size = new System.Drawing.Size(77, 20);
-<<<<<<< HEAD
-            this.checkBoxInvertPolarity.TabIndex = 45;
-=======
-            this.checkBoxInvertPolarity.TabIndex = 3;
->>>>>>> 5f4bcb86
+            this.checkBoxInvertPolarity.TabIndex = 10;
             this.checkBoxInvertPolarity.Text = "Enabled";
             this.checkBoxInvertPolarity.UseVisualStyleBackColor = true;
             // 
@@ -373,12 +268,8 @@
             this.textBoxGainCorrection.Margin = new System.Windows.Forms.Padding(3, 2, 3, 2);
             this.textBoxGainCorrection.Name = "textBoxGainCorrection";
             this.textBoxGainCorrection.ReadOnly = true;
-<<<<<<< HEAD
             this.textBoxGainCorrection.Size = new System.Drawing.Size(188, 22);
-=======
-            this.textBoxGainCorrection.Size = new System.Drawing.Size(151, 22);
->>>>>>> 5f4bcb86
-            this.textBoxGainCorrection.TabIndex = 36;
+            this.textBoxGainCorrection.TabIndex = 4;
             this.textBoxGainCorrection.TabStop = false;
             // 
             // textBoxProbeCalibrationFile
@@ -388,13 +279,9 @@
             this.textBoxProbeCalibrationFile.Location = new System.Drawing.Point(15, 30);
             this.textBoxProbeCalibrationFile.Margin = new System.Windows.Forms.Padding(3, 2, 3, 2);
             this.textBoxProbeCalibrationFile.Name = "textBoxProbeCalibrationFile";
-<<<<<<< HEAD
+            this.textBoxProbeCalibrationFile.ReadOnly = true;
             this.textBoxProbeCalibrationFile.Size = new System.Drawing.Size(235, 22);
-=======
-            this.textBoxProbeCalibrationFile.ReadOnly = true;
-            this.textBoxProbeCalibrationFile.Size = new System.Drawing.Size(198, 22);
->>>>>>> 5f4bcb86
-            this.textBoxProbeCalibrationFile.TabIndex = 33;
+            this.textBoxProbeCalibrationFile.TabIndex = 1;
             this.textBoxProbeCalibrationFile.TabStop = false;
             this.textBoxProbeCalibrationFile.TextChanged += new System.EventHandler(this.FileTextChanged);
             // 
@@ -407,13 +294,8 @@
             this.comboBoxReference.Location = new System.Drawing.Point(107, 110);
             this.comboBoxReference.Margin = new System.Windows.Forms.Padding(3, 2, 3, 2);
             this.comboBoxReference.Name = "comboBoxReference";
-<<<<<<< HEAD
             this.comboBoxReference.Size = new System.Drawing.Size(188, 24);
-            this.comboBoxReference.TabIndex = 31;
-=======
-            this.comboBoxReference.Size = new System.Drawing.Size(151, 24);
-            this.comboBoxReference.TabIndex = 1;
->>>>>>> 5f4bcb86
+            this.comboBoxReference.TabIndex = 6;
             // 
             // comboBoxChannelPresets
             // 
@@ -424,24 +306,15 @@
             this.comboBoxChannelPresets.Location = new System.Drawing.Point(107, 150);
             this.comboBoxChannelPresets.Margin = new System.Windows.Forms.Padding(3, 2, 3, 2);
             this.comboBoxChannelPresets.Name = "comboBoxChannelPresets";
-<<<<<<< HEAD
             this.comboBoxChannelPresets.Size = new System.Drawing.Size(188, 24);
-            this.comboBoxChannelPresets.TabIndex = 24;
-=======
-            this.comboBoxChannelPresets.Size = new System.Drawing.Size(151, 24);
-            this.comboBoxChannelPresets.TabIndex = 2;
->>>>>>> 5f4bcb86
+            this.comboBoxChannelPresets.TabIndex = 8;
             // 
             // buttonCancel
             // 
             this.buttonCancel.Anchor = ((System.Windows.Forms.AnchorStyles)(((System.Windows.Forms.AnchorStyles.Bottom | System.Windows.Forms.AnchorStyles.Left) 
             | System.Windows.Forms.AnchorStyles.Right)));
             this.buttonCancel.DialogResult = System.Windows.Forms.DialogResult.Cancel;
-<<<<<<< HEAD
             this.buttonCancel.Location = new System.Drawing.Point(1112, 2);
-=======
-            this.buttonCancel.Location = new System.Drawing.Point(990, 2);
->>>>>>> 5f4bcb86
             this.buttonCancel.Margin = new System.Windows.Forms.Padding(3, 2, 3, 2);
             this.buttonCancel.Name = "buttonCancel";
             this.buttonCancel.Size = new System.Drawing.Size(111, 34);
@@ -454,11 +327,7 @@
             this.buttonOkay.Anchor = ((System.Windows.Forms.AnchorStyles)(((System.Windows.Forms.AnchorStyles.Bottom | System.Windows.Forms.AnchorStyles.Left) 
             | System.Windows.Forms.AnchorStyles.Right)));
             this.buttonOkay.DialogResult = System.Windows.Forms.DialogResult.OK;
-<<<<<<< HEAD
             this.buttonOkay.Location = new System.Drawing.Point(995, 2);
-=======
-            this.buttonOkay.Location = new System.Drawing.Point(873, 2);
->>>>>>> 5f4bcb86
             this.buttonOkay.Margin = new System.Windows.Forms.Padding(3, 2, 3, 2);
             this.buttonOkay.Name = "buttonOkay";
             this.buttonOkay.Size = new System.Drawing.Size(111, 34);
@@ -472,7 +341,7 @@
             this.tableLayoutPanel1.AutoSizeMode = System.Windows.Forms.AutoSizeMode.GrowAndShrink;
             this.tableLayoutPanel1.ColumnCount = 3;
             this.tableLayoutPanel1.ColumnStyles.Add(new System.Windows.Forms.ColumnStyle(System.Windows.Forms.SizeType.Percent, 100F));
-            this.tableLayoutPanel1.ColumnStyles.Add(new System.Windows.Forms.ColumnStyle(System.Windows.Forms.SizeType.Absolute, 60F));
+            this.tableLayoutPanel1.ColumnStyles.Add(new System.Windows.Forms.ColumnStyle(System.Windows.Forms.SizeType.Absolute, 55F));
             this.tableLayoutPanel1.ColumnStyles.Add(new System.Windows.Forms.ColumnStyle(System.Windows.Forms.SizeType.Absolute, 315F));
             this.tableLayoutPanel1.Controls.Add(this.panelTrackBar, 1, 0);
             this.tableLayoutPanel1.Controls.Add(this.panelProbe, 0, 0);
@@ -480,23 +349,13 @@
             this.tableLayoutPanel1.Controls.Add(this.panelChannelOptions, 2, 0);
             this.tableLayoutPanel1.Dock = System.Windows.Forms.DockStyle.Fill;
             this.tableLayoutPanel1.Location = new System.Drawing.Point(0, 24);
-<<<<<<< HEAD
             this.tableLayoutPanel1.Margin = new System.Windows.Forms.Padding(4);
-=======
-            this.tableLayoutPanel1.Margin = new System.Windows.Forms.Padding(4, 4, 4, 4);
->>>>>>> 5f4bcb86
             this.tableLayoutPanel1.Name = "tableLayoutPanel1";
             this.tableLayoutPanel1.RowCount = 2;
             this.tableLayoutPanel1.RowStyles.Add(new System.Windows.Forms.RowStyle(System.Windows.Forms.SizeType.Percent, 100F));
             this.tableLayoutPanel1.RowStyles.Add(new System.Windows.Forms.RowStyle(System.Windows.Forms.SizeType.Absolute, 46F));
-<<<<<<< HEAD
             this.tableLayoutPanel1.Size = new System.Drawing.Size(1234, 712);
-            this.tableLayoutPanel1.TabIndex = 3;
-=======
-            this.tableLayoutPanel1.RowStyles.Add(new System.Windows.Forms.RowStyle(System.Windows.Forms.SizeType.Absolute, 20F));
-            this.tableLayoutPanel1.Size = new System.Drawing.Size(1112, 607);
             this.tableLayoutPanel1.TabIndex = 0;
->>>>>>> 5f4bcb86
             // 
             // flowLayoutPanel1
             // 
@@ -505,17 +364,10 @@
             this.flowLayoutPanel1.Controls.Add(this.buttonOkay);
             this.flowLayoutPanel1.Dock = System.Windows.Forms.DockStyle.Fill;
             this.flowLayoutPanel1.FlowDirection = System.Windows.Forms.FlowDirection.RightToLeft;
-<<<<<<< HEAD
             this.flowLayoutPanel1.Location = new System.Drawing.Point(4, 670);
             this.flowLayoutPanel1.Margin = new System.Windows.Forms.Padding(4);
             this.flowLayoutPanel1.Name = "flowLayoutPanel1";
             this.flowLayoutPanel1.Size = new System.Drawing.Size(1226, 38);
-=======
-            this.flowLayoutPanel1.Location = new System.Drawing.Point(4, 565);
-            this.flowLayoutPanel1.Margin = new System.Windows.Forms.Padding(4, 4, 4, 4);
-            this.flowLayoutPanel1.Name = "flowLayoutPanel1";
-            this.flowLayoutPanel1.Size = new System.Drawing.Size(1104, 38);
->>>>>>> 5f4bcb86
             this.flowLayoutPanel1.TabIndex = 2;
             // 
             // statusStrip1
@@ -524,17 +376,10 @@
             this.statusStrip1.Items.AddRange(new System.Windows.Forms.ToolStripItem[] {
             this.toolStripLabelGainCalibrationSN,
             this.toolStripGainCalSN});
-<<<<<<< HEAD
             this.statusStrip1.Location = new System.Drawing.Point(0, 736);
             this.statusStrip1.Name = "statusStrip1";
             this.statusStrip1.Padding = new System.Windows.Forms.Padding(1, 0, 13, 0);
             this.statusStrip1.Size = new System.Drawing.Size(1234, 25);
-=======
-            this.statusStrip1.Location = new System.Drawing.Point(0, 631);
-            this.statusStrip1.Name = "statusStrip1";
-            this.statusStrip1.Padding = new System.Windows.Forms.Padding(1, 0, 13, 0);
-            this.statusStrip1.Size = new System.Drawing.Size(1112, 25);
->>>>>>> 5f4bcb86
             this.statusStrip1.TabIndex = 3;
             this.statusStrip1.Text = "statusStrip1";
             // 
@@ -549,11 +394,7 @@
             // 
             this.AutoScaleDimensions = new System.Drawing.SizeF(8F, 16F);
             this.AutoScaleMode = System.Windows.Forms.AutoScaleMode.Font;
-<<<<<<< HEAD
             this.ClientSize = new System.Drawing.Size(1234, 761);
-=======
-            this.ClientSize = new System.Drawing.Size(1112, 656);
->>>>>>> 5f4bcb86
             this.Controls.Add(this.tableLayoutPanel1);
             this.Controls.Add(this.statusStrip1);
             this.Controls.Add(this.menuStrip);
@@ -567,7 +408,6 @@
             this.menuStrip.ResumeLayout(false);
             this.menuStrip.PerformLayout();
             this.panelTrackBar.ResumeLayout(false);
-            this.panelTrackBar.PerformLayout();
             ((System.ComponentModel.ISupportInitialize)(this.trackBarProbePosition)).EndInit();
             this.panelChannelOptions.ResumeLayout(false);
             this.panelChannelOptions.PerformLayout();
