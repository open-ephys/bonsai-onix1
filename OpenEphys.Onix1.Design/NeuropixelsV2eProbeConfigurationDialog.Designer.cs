﻿namespace OpenEphys.Onix1.Design
{
    partial class NeuropixelsV2eProbeConfigurationDialog
    {
        /// <summary>
        /// Required designer variable.
        /// </summary>
        private System.ComponentModel.IContainer components = null;

        /// <summary>
        /// Clean up any resources being used.
        /// </summary>
        /// <param name="disposing">true if managed resources should be disposed; otherwise, false.</param>
        protected override void Dispose(bool disposing)
        {
            if (disposing && (components != null))
            {
                components.Dispose();
            }
            base.Dispose(disposing);
        }

        #region Windows Form Designer generated code

        /// <summary>
        /// Required method for Designer support - do not modify
        /// the contents of this method with the code editor.
        /// </summary>
        private void InitializeComponent()
        {
            this.components = new System.ComponentModel.Container();
            System.Windows.Forms.Label label6;
            System.Windows.Forms.Label label7;
            System.Windows.Forms.Label probeCalibrationFile;
            System.Windows.Forms.Label Reference;
            System.Windows.Forms.Label labelPresets;
            System.ComponentModel.ComponentResourceManager resources = new System.ComponentModel.ComponentResourceManager(typeof(NeuropixelsV2eProbeConfigurationDialog));
            this.menuStrip = new System.Windows.Forms.MenuStrip();
            this.fileToolStripMenuItem = new System.Windows.Forms.ToolStripMenuItem();
            this.toolTip = new System.Windows.Forms.ToolTip(this.components);
            this.buttonEnableContacts = new System.Windows.Forms.Button();
            this.buttonClearSelections = new System.Windows.Forms.Button();
            this.buttonResetZoom = new System.Windows.Forms.Button();
            this.panelProbe = new System.Windows.Forms.Panel();
            this.panelTrackBar = new System.Windows.Forms.Panel();
            this.trackBarProbePosition = new System.Windows.Forms.TrackBar();
            this.panelChannelOptions = new System.Windows.Forms.Panel();
            this.buttonChooseCalibrationFile = new System.Windows.Forms.Button();
            this.textBoxProbeCalibrationFile = new System.Windows.Forms.TextBox();
            this.comboBoxReference = new System.Windows.Forms.ComboBox();
            this.comboBoxChannelPresets = new System.Windows.Forms.ComboBox();
            this.buttonCancel = new System.Windows.Forms.Button();
            this.buttonOkay = new System.Windows.Forms.Button();
            this.tableLayoutPanel1 = new System.Windows.Forms.TableLayoutPanel();
            this.flowLayoutPanel1 = new System.Windows.Forms.FlowLayoutPanel();
            label6 = new System.Windows.Forms.Label();
            label7 = new System.Windows.Forms.Label();
            probeCalibrationFile = new System.Windows.Forms.Label();
            Reference = new System.Windows.Forms.Label();
            labelPresets = new System.Windows.Forms.Label();
            this.menuStrip.SuspendLayout();
            this.panelProbe.SuspendLayout();
            this.panelTrackBar.SuspendLayout();
            ((System.ComponentModel.ISupportInitialize)(this.trackBarProbePosition)).BeginInit();
            this.panelChannelOptions.SuspendLayout();
            this.tableLayoutPanel1.SuspendLayout();
            this.flowLayoutPanel1.SuspendLayout();
            this.SuspendLayout();
            // 
            // label6
            // 
            label6.Anchor = ((System.Windows.Forms.AnchorStyles)((System.Windows.Forms.AnchorStyles.Bottom | System.Windows.Forms.AnchorStyles.Right)));
            label6.AutoSize = true;
            label6.Location = new System.Drawing.Point(0, 440);
            label6.Margin = new System.Windows.Forms.Padding(2, 0, 2, 0);
            label6.Name = "label6";
            label6.Size = new System.Drawing.Size(32, 13);
            label6.TabIndex = 28;
            label6.Text = "0 mm";
            // 
            // label7
            // 
            label7.Anchor = ((System.Windows.Forms.AnchorStyles)((System.Windows.Forms.AnchorStyles.Top | System.Windows.Forms.AnchorStyles.Right)));
            label7.AutoSize = true;
            label7.Location = new System.Drawing.Point(0, 0);
            label7.Margin = new System.Windows.Forms.Padding(2, 0, 2, 0);
            label7.Name = "label7";
            label7.Size = new System.Drawing.Size(38, 13);
            label7.TabIndex = 29;
            label7.Text = "10 mm";
            label7.TextAlign = System.Drawing.ContentAlignment.MiddleCenter;
            // 
            // probeCalibrationFile
            // 
            probeCalibrationFile.AutoSize = true;
            probeCalibrationFile.Location = new System.Drawing.Point(8, 9);
            probeCalibrationFile.Margin = new System.Windows.Forms.Padding(2, 0, 2, 0);
            probeCalibrationFile.MaximumSize = new System.Drawing.Size(133, 29);
            probeCalibrationFile.Name = "probeCalibrationFile";
            probeCalibrationFile.Size = new System.Drawing.Size(109, 13);
            probeCalibrationFile.TabIndex = 32;
            probeCalibrationFile.Text = "Probe Calibration File:";
            // 
            // Reference
            // 
            Reference.AutoSize = true;
            Reference.Location = new System.Drawing.Point(8, 62);
            Reference.Margin = new System.Windows.Forms.Padding(2, 0, 2, 0);
            Reference.Name = "Reference";
            Reference.Size = new System.Drawing.Size(60, 13);
            Reference.TabIndex = 30;
            Reference.Text = "Reference:";
            // 
            // labelPresets
            // 
            labelPresets.AutoSize = true;
            labelPresets.Location = new System.Drawing.Point(8, 94);
            labelPresets.Margin = new System.Windows.Forms.Padding(2, 0, 2, 0);
            labelPresets.Name = "labelPresets";
            labelPresets.Size = new System.Drawing.Size(49, 26);
            labelPresets.TabIndex = 23;
            labelPresets.Text = "Channel \nPresets:";
            // 
            // menuStrip
            // 
            this.menuStrip.ImageScalingSize = new System.Drawing.Size(24, 24);
            this.menuStrip.Items.AddRange(new System.Windows.Forms.ToolStripItem[] {
            this.fileToolStripMenuItem});
            this.menuStrip.Location = new System.Drawing.Point(0, 0);
            this.menuStrip.Name = "menuStrip";
            this.menuStrip.Padding = new System.Windows.Forms.Padding(4, 1, 0, 1);
            this.menuStrip.Size = new System.Drawing.Size(834, 24);
            this.menuStrip.TabIndex = 0;
            this.menuStrip.Text = "menuStripNeuropixelsV2e";
            // 
            // fileToolStripMenuItem
            // 
            this.fileToolStripMenuItem.Name = "fileToolStripMenuItem";
            this.fileToolStripMenuItem.Size = new System.Drawing.Size(37, 22);
            this.fileToolStripMenuItem.Text = "File";
            // 
<<<<<<< HEAD
            // splitContainer1
            // 
            this.splitContainer1.Dock = System.Windows.Forms.DockStyle.Fill;
            this.splitContainer1.FixedPanel = System.Windows.Forms.FixedPanel.Panel2;
            this.splitContainer1.IsSplitterFixed = true;
            this.splitContainer1.Location = new System.Drawing.Point(0, 24);
            this.splitContainer1.Margin = new System.Windows.Forms.Padding(2);
            this.splitContainer1.Name = "splitContainer1";
            this.splitContainer1.Orientation = System.Windows.Forms.Orientation.Horizontal;
            // 
            // splitContainer1.Panel1
            // 
            this.splitContainer1.Panel1.Controls.Add(this.splitContainer2);
            // 
            // splitContainer1.Panel2
            // 
            this.splitContainer1.Panel2.Controls.Add(this.panel1);
            this.splitContainer1.Size = new System.Drawing.Size(834, 509);
            this.splitContainer1.SplitterDistance = 479;
            this.splitContainer1.SplitterWidth = 3;
            this.splitContainer1.TabIndex = 2;
            // 
            // splitContainer2
=======
            // buttonEnableContacts
>>>>>>> 79e38428
            // 
            this.buttonEnableContacts.Anchor = ((System.Windows.Forms.AnchorStyles)(((System.Windows.Forms.AnchorStyles.Top | System.Windows.Forms.AnchorStyles.Left) 
            | System.Windows.Forms.AnchorStyles.Right)));
            this.buttonEnableContacts.Location = new System.Drawing.Point(11, 138);
            this.buttonEnableContacts.Margin = new System.Windows.Forms.Padding(2);
            this.buttonEnableContacts.Name = "buttonEnableContacts";
            this.buttonEnableContacts.Size = new System.Drawing.Size(183, 36);
            this.buttonEnableContacts.TabIndex = 20;
            this.buttonEnableContacts.Text = "Enable Selected Electrodes";
            this.toolTip.SetToolTip(this.buttonEnableContacts, "Click and drag to select contacts in the probe view. \r\nPress this button to enabl" +
        "e the selected contacts.");
            this.buttonEnableContacts.UseVisualStyleBackColor = true;
            this.buttonEnableContacts.Click += new System.EventHandler(this.ButtonClick);
            // 
            // buttonClearSelections
            // 
            this.buttonClearSelections.Anchor = ((System.Windows.Forms.AnchorStyles)(((System.Windows.Forms.AnchorStyles.Top | System.Windows.Forms.AnchorStyles.Left) 
            | System.Windows.Forms.AnchorStyles.Right)));
            this.buttonClearSelections.Location = new System.Drawing.Point(11, 178);
            this.buttonClearSelections.Margin = new System.Windows.Forms.Padding(2);
            this.buttonClearSelections.Name = "buttonClearSelections";
            this.buttonClearSelections.Size = new System.Drawing.Size(183, 36);
            this.buttonClearSelections.TabIndex = 19;
            this.buttonClearSelections.Text = "Clear Electrode Selection";
            this.toolTip.SetToolTip(this.buttonClearSelections, "Remove selections from contacts in the probe view. Press this button to deselect " +
        "contacts.\r\nNote that this does not disable contacts, but simply deselects them.");
            this.buttonClearSelections.UseVisualStyleBackColor = true;
            this.buttonClearSelections.Click += new System.EventHandler(this.ButtonClick);
            // 
            // buttonResetZoom
            // 
<<<<<<< HEAD
            this.splitContainer2.Panel2.Controls.Add(this.panelChannelOptions);
            this.splitContainer2.Size = new System.Drawing.Size(834, 479);
            this.splitContainer2.SplitterDistance = 627;
            this.splitContainer2.SplitterWidth = 3;
            this.splitContainer2.TabIndex = 1;
=======
            this.buttonResetZoom.Anchor = ((System.Windows.Forms.AnchorStyles)(((System.Windows.Forms.AnchorStyles.Top | System.Windows.Forms.AnchorStyles.Left) 
            | System.Windows.Forms.AnchorStyles.Right)));
            this.buttonResetZoom.Location = new System.Drawing.Point(11, 218);
            this.buttonResetZoom.Margin = new System.Windows.Forms.Padding(2);
            this.buttonResetZoom.Name = "buttonResetZoom";
            this.buttonResetZoom.Size = new System.Drawing.Size(183, 36);
            this.buttonResetZoom.TabIndex = 4;
            this.buttonResetZoom.Text = "Reset Zoom";
            this.toolTip.SetToolTip(this.buttonResetZoom, "Reset the zoom in the probe view so that the probe is zoomed out and centered.\r\nP" +
        "ress this button to reset the zoom.");
            this.buttonResetZoom.UseVisualStyleBackColor = true;
            this.buttonResetZoom.Click += new System.EventHandler(this.ButtonClick);
>>>>>>> 79e38428
            // 
            // panelProbe
            // 
            this.panelProbe.AutoSize = true;
            this.panelProbe.Controls.Add(this.panelTrackBar);
            this.panelProbe.Dock = System.Windows.Forms.DockStyle.Fill;
            this.panelProbe.Location = new System.Drawing.Point(2, 2);
            this.panelProbe.Margin = new System.Windows.Forms.Padding(2);
            this.panelProbe.Name = "panelProbe";
<<<<<<< HEAD
            this.panelProbe.Size = new System.Drawing.Size(627, 479);
=======
            this.panelProbe.Size = new System.Drawing.Size(621, 463);
>>>>>>> 79e38428
            this.panelProbe.TabIndex = 1;
            // 
            // panelTrackBar
            // 
            this.panelTrackBar.Anchor = System.Windows.Forms.AnchorStyles.None;
            this.panelTrackBar.Controls.Add(label6);
            this.panelTrackBar.Controls.Add(label7);
            this.panelTrackBar.Controls.Add(this.trackBarProbePosition);
<<<<<<< HEAD
            this.panelTrackBar.Location = new System.Drawing.Point(585, 2);
=======
            this.panelTrackBar.Location = new System.Drawing.Point(581, 6);
>>>>>>> 79e38428
            this.panelTrackBar.Name = "panelTrackBar";
            this.panelTrackBar.Size = new System.Drawing.Size(37, 454);
            this.panelTrackBar.TabIndex = 30;
            // 
            // trackBarProbePosition
            // 
            this.trackBarProbePosition.Anchor = ((System.Windows.Forms.AnchorStyles)(((System.Windows.Forms.AnchorStyles.Top | System.Windows.Forms.AnchorStyles.Bottom) 
            | System.Windows.Forms.AnchorStyles.Right)));
            this.trackBarProbePosition.AutoSize = false;
            this.trackBarProbePosition.Location = new System.Drawing.Point(-6, 9);
            this.trackBarProbePosition.Margin = new System.Windows.Forms.Padding(2);
            this.trackBarProbePosition.Maximum = 100;
            this.trackBarProbePosition.Name = "trackBarProbePosition";
            this.trackBarProbePosition.Orientation = System.Windows.Forms.Orientation.Vertical;
            this.trackBarProbePosition.Size = new System.Drawing.Size(37, 435);
            this.trackBarProbePosition.TabIndex = 22;
            this.trackBarProbePosition.TickFrequency = 2;
            this.trackBarProbePosition.TickStyle = System.Windows.Forms.TickStyle.TopLeft;
            this.trackBarProbePosition.Value = 50;
            this.trackBarProbePosition.Scroll += new System.EventHandler(this.TrackBarScroll);
            // 
            // panelChannelOptions
            // 
            this.panelChannelOptions.AutoSize = true;
            this.panelChannelOptions.AutoSizeMode = System.Windows.Forms.AutoSizeMode.GrowAndShrink;
            this.panelChannelOptions.BackColor = System.Drawing.SystemColors.ControlLightLight;
            this.panelChannelOptions.Controls.Add(this.buttonChooseCalibrationFile);
            this.panelChannelOptions.Controls.Add(this.textBoxProbeCalibrationFile);
            this.panelChannelOptions.Controls.Add(probeCalibrationFile);
            this.panelChannelOptions.Controls.Add(this.comboBoxReference);
            this.panelChannelOptions.Controls.Add(Reference);
            this.panelChannelOptions.Controls.Add(this.comboBoxChannelPresets);
            this.panelChannelOptions.Controls.Add(labelPresets);
            this.panelChannelOptions.Controls.Add(this.buttonEnableContacts);
            this.panelChannelOptions.Controls.Add(this.buttonClearSelections);
            this.panelChannelOptions.Controls.Add(this.buttonResetZoom);
            this.panelChannelOptions.Dock = System.Windows.Forms.DockStyle.Fill;
            this.panelChannelOptions.Location = new System.Drawing.Point(627, 2);
            this.panelChannelOptions.Margin = new System.Windows.Forms.Padding(2);
            this.panelChannelOptions.Name = "panelChannelOptions";
<<<<<<< HEAD
            this.panelChannelOptions.Size = new System.Drawing.Size(204, 479);
=======
            this.panelChannelOptions.Size = new System.Drawing.Size(205, 463);
>>>>>>> 79e38428
            this.panelChannelOptions.TabIndex = 1;
            // 
            // buttonChooseCalibrationFile
            // 
            this.buttonChooseCalibrationFile.Anchor = ((System.Windows.Forms.AnchorStyles)((System.Windows.Forms.AnchorStyles.Top | System.Windows.Forms.AnchorStyles.Right)));
            this.buttonChooseCalibrationFile.Location = new System.Drawing.Point(169, 24);
            this.buttonChooseCalibrationFile.Margin = new System.Windows.Forms.Padding(2);
            this.buttonChooseCalibrationFile.Name = "buttonChooseCalibrationFile";
            this.buttonChooseCalibrationFile.Size = new System.Drawing.Size(28, 20);
            this.buttonChooseCalibrationFile.TabIndex = 34;
            this.buttonChooseCalibrationFile.Text = "...";
            this.toolTip.SetToolTip(this.buttonChooseCalibrationFile, "Browse for a gain calibration file.");
            this.buttonChooseCalibrationFile.UseVisualStyleBackColor = true;
            this.buttonChooseCalibrationFile.Click += new System.EventHandler(this.ButtonClick);
            // 
            // textBoxProbeCalibrationFile
            // 
            this.textBoxProbeCalibrationFile.Anchor = ((System.Windows.Forms.AnchorStyles)(((System.Windows.Forms.AnchorStyles.Top | System.Windows.Forms.AnchorStyles.Left) 
            | System.Windows.Forms.AnchorStyles.Right)));
            this.textBoxProbeCalibrationFile.Location = new System.Drawing.Point(11, 24);
            this.textBoxProbeCalibrationFile.Margin = new System.Windows.Forms.Padding(2);
            this.textBoxProbeCalibrationFile.Name = "textBoxProbeCalibrationFile";
            this.textBoxProbeCalibrationFile.Size = new System.Drawing.Size(154, 20);
            this.textBoxProbeCalibrationFile.TabIndex = 33;
            this.textBoxProbeCalibrationFile.TextChanged += new System.EventHandler(this.FileTextChanged);
            // 
            // comboBoxReference
            // 
            this.comboBoxReference.Anchor = ((System.Windows.Forms.AnchorStyles)(((System.Windows.Forms.AnchorStyles.Top | System.Windows.Forms.AnchorStyles.Left) 
            | System.Windows.Forms.AnchorStyles.Right)));
            this.comboBoxReference.DropDownStyle = System.Windows.Forms.ComboBoxStyle.DropDownList;
            this.comboBoxReference.FormattingEnabled = true;
            this.comboBoxReference.Location = new System.Drawing.Point(78, 58);
            this.comboBoxReference.Margin = new System.Windows.Forms.Padding(2);
            this.comboBoxReference.Name = "comboBoxReference";
            this.comboBoxReference.Size = new System.Drawing.Size(115, 21);
            this.comboBoxReference.TabIndex = 31;
            // 
            // comboBoxChannelPresets
            // 
            this.comboBoxChannelPresets.Anchor = ((System.Windows.Forms.AnchorStyles)(((System.Windows.Forms.AnchorStyles.Top | System.Windows.Forms.AnchorStyles.Left) 
            | System.Windows.Forms.AnchorStyles.Right)));
            this.comboBoxChannelPresets.DropDownStyle = System.Windows.Forms.ComboBoxStyle.DropDownList;
            this.comboBoxChannelPresets.FormattingEnabled = true;
            this.comboBoxChannelPresets.Location = new System.Drawing.Point(78, 97);
            this.comboBoxChannelPresets.Margin = new System.Windows.Forms.Padding(2);
            this.comboBoxChannelPresets.Name = "comboBoxChannelPresets";
            this.comboBoxChannelPresets.Size = new System.Drawing.Size(115, 21);
            this.comboBoxChannelPresets.TabIndex = 24;
            // 
<<<<<<< HEAD
            // buttonEnableContacts
            // 
            this.buttonEnableContacts.Anchor = ((System.Windows.Forms.AnchorStyles)(((System.Windows.Forms.AnchorStyles.Top | System.Windows.Forms.AnchorStyles.Left) 
            | System.Windows.Forms.AnchorStyles.Right)));
            this.buttonEnableContacts.Location = new System.Drawing.Point(11, 138);
            this.buttonEnableContacts.Margin = new System.Windows.Forms.Padding(2);
            this.buttonEnableContacts.Name = "buttonEnableContacts";
            this.buttonEnableContacts.Size = new System.Drawing.Size(182, 36);
            this.buttonEnableContacts.TabIndex = 20;
            this.buttonEnableContacts.Text = "Enable Selected Electrodes";
            this.toolTip.SetToolTip(this.buttonEnableContacts, "Click and drag to select electrodes in the probe view. \r\nPress this button to ena" +
        "ble the selected electrodes. \r\nNot all electrode combinations are possible.");
            this.buttonEnableContacts.UseVisualStyleBackColor = true;
            this.buttonEnableContacts.Click += new System.EventHandler(this.ButtonClick);
            // 
            // buttonClearSelections
            // 
            this.buttonClearSelections.Anchor = ((System.Windows.Forms.AnchorStyles)(((System.Windows.Forms.AnchorStyles.Top | System.Windows.Forms.AnchorStyles.Left) 
            | System.Windows.Forms.AnchorStyles.Right)));
            this.buttonClearSelections.Location = new System.Drawing.Point(11, 178);
            this.buttonClearSelections.Margin = new System.Windows.Forms.Padding(2);
            this.buttonClearSelections.Name = "buttonClearSelections";
            this.buttonClearSelections.Size = new System.Drawing.Size(182, 36);
            this.buttonClearSelections.TabIndex = 19;
            this.buttonClearSelections.Text = "Clear Electrode Selection";
            this.toolTip.SetToolTip(this.buttonClearSelections, "Deselect all electrodes in the probe view. \r\nNote that this does not disable elec" +
        "trodes, but simply deselects them.");
            this.buttonClearSelections.UseVisualStyleBackColor = true;
            this.buttonClearSelections.Click += new System.EventHandler(this.ButtonClick);
            // 
            // buttonResetZoom
            // 
            this.buttonResetZoom.Anchor = ((System.Windows.Forms.AnchorStyles)(((System.Windows.Forms.AnchorStyles.Top | System.Windows.Forms.AnchorStyles.Left) 
            | System.Windows.Forms.AnchorStyles.Right)));
            this.buttonResetZoom.Location = new System.Drawing.Point(11, 218);
            this.buttonResetZoom.Margin = new System.Windows.Forms.Padding(2);
            this.buttonResetZoom.Name = "buttonResetZoom";
            this.buttonResetZoom.Size = new System.Drawing.Size(182, 36);
            this.buttonResetZoom.TabIndex = 4;
            this.buttonResetZoom.Text = "Reset Zoom";
            this.toolTip.SetToolTip(this.buttonResetZoom, "Reset the zoom in the probe view so that the probe is zoomed out and centered.");
            this.buttonResetZoom.UseVisualStyleBackColor = true;
            this.buttonResetZoom.Click += new System.EventHandler(this.ButtonClick);
            // 
            // panel1
            // 
            this.panel1.Controls.Add(this.buttonCancel);
            this.panel1.Controls.Add(this.buttonOkay);
            this.panel1.Dock = System.Windows.Forms.DockStyle.Fill;
            this.panel1.Location = new System.Drawing.Point(0, 0);
            this.panel1.Margin = new System.Windows.Forms.Padding(2);
            this.panel1.Name = "panel1";
            this.panel1.Size = new System.Drawing.Size(834, 27);
            this.panel1.TabIndex = 0;
            // 
=======
>>>>>>> 79e38428
            // buttonCancel
            // 
            this.buttonCancel.Anchor = ((System.Windows.Forms.AnchorStyles)(((System.Windows.Forms.AnchorStyles.Bottom | System.Windows.Forms.AnchorStyles.Left) 
            | System.Windows.Forms.AnchorStyles.Right)));
            this.buttonCancel.DialogResult = System.Windows.Forms.DialogResult.Cancel;
<<<<<<< HEAD
            this.buttonCancel.Location = new System.Drawing.Point(744, 1);
=======
            this.buttonCancel.Location = new System.Drawing.Point(726, 2);
>>>>>>> 79e38428
            this.buttonCancel.Margin = new System.Windows.Forms.Padding(2);
            this.buttonCancel.Name = "buttonCancel";
            this.buttonCancel.Size = new System.Drawing.Size(100, 30);
            this.buttonCancel.TabIndex = 1;
            this.buttonCancel.Text = "Cancel";
            this.buttonCancel.UseVisualStyleBackColor = true;
            this.buttonCancel.Click += new System.EventHandler(this.ButtonClick);
            // 
            // buttonOkay
            // 
<<<<<<< HEAD
            this.buttonOkay.Anchor = ((System.Windows.Forms.AnchorStyles)((System.Windows.Forms.AnchorStyles.Bottom | System.Windows.Forms.AnchorStyles.Right)));
            this.buttonOkay.Location = new System.Drawing.Point(655, 1);
=======
            this.buttonOkay.Anchor = ((System.Windows.Forms.AnchorStyles)(((System.Windows.Forms.AnchorStyles.Bottom | System.Windows.Forms.AnchorStyles.Left) 
            | System.Windows.Forms.AnchorStyles.Right)));
            this.buttonOkay.Location = new System.Drawing.Point(622, 2);
>>>>>>> 79e38428
            this.buttonOkay.Margin = new System.Windows.Forms.Padding(2);
            this.buttonOkay.Name = "buttonOkay";
            this.buttonOkay.Size = new System.Drawing.Size(100, 30);
            this.buttonOkay.TabIndex = 0;
            this.buttonOkay.Text = "OK";
            this.buttonOkay.UseVisualStyleBackColor = true;
            this.buttonOkay.Click += new System.EventHandler(this.ButtonClick);
            // 
            // tableLayoutPanel1
            // 
            this.tableLayoutPanel1.AutoSize = true;
            this.tableLayoutPanel1.AutoSizeMode = System.Windows.Forms.AutoSizeMode.GrowAndShrink;
            this.tableLayoutPanel1.ColumnCount = 2;
            this.tableLayoutPanel1.ColumnStyles.Add(new System.Windows.Forms.ColumnStyle(System.Windows.Forms.SizeType.Percent, 75F));
            this.tableLayoutPanel1.ColumnStyles.Add(new System.Windows.Forms.ColumnStyle(System.Windows.Forms.SizeType.Percent, 25F));
            this.tableLayoutPanel1.Controls.Add(this.panelChannelOptions, 1, 0);
            this.tableLayoutPanel1.Controls.Add(this.panelProbe, 0, 0);
            this.tableLayoutPanel1.Controls.Add(this.flowLayoutPanel1, 0, 1);
            this.tableLayoutPanel1.Dock = System.Windows.Forms.DockStyle.Fill;
            this.tableLayoutPanel1.Location = new System.Drawing.Point(0, 24);
            this.tableLayoutPanel1.Name = "tableLayoutPanel1";
            this.tableLayoutPanel1.RowCount = 2;
            this.tableLayoutPanel1.RowStyles.Add(new System.Windows.Forms.RowStyle(System.Windows.Forms.SizeType.Percent, 100F));
            this.tableLayoutPanel1.RowStyles.Add(new System.Windows.Forms.RowStyle(System.Windows.Forms.SizeType.Absolute, 42F));
            this.tableLayoutPanel1.Size = new System.Drawing.Size(834, 509);
            this.tableLayoutPanel1.TabIndex = 3;
            // 
            // flowLayoutPanel1
            // 
            this.tableLayoutPanel1.SetColumnSpan(this.flowLayoutPanel1, 2);
            this.flowLayoutPanel1.Controls.Add(this.buttonCancel);
            this.flowLayoutPanel1.Controls.Add(this.buttonOkay);
            this.flowLayoutPanel1.Dock = System.Windows.Forms.DockStyle.Fill;
            this.flowLayoutPanel1.FlowDirection = System.Windows.Forms.FlowDirection.RightToLeft;
            this.flowLayoutPanel1.Location = new System.Drawing.Point(3, 470);
            this.flowLayoutPanel1.Name = "flowLayoutPanel1";
            this.flowLayoutPanel1.Size = new System.Drawing.Size(828, 36);
            this.flowLayoutPanel1.TabIndex = 2;
            // 
            // NeuropixelsV2eProbeConfigurationDialog
            // 
            this.AutoScaleDimensions = new System.Drawing.SizeF(6F, 13F);
            this.AutoScaleMode = System.Windows.Forms.AutoScaleMode.Font;
            this.ClientSize = new System.Drawing.Size(834, 533);
            this.Controls.Add(this.tableLayoutPanel1);
            this.Controls.Add(this.menuStrip);
            this.DoubleBuffered = true;
            this.Icon = ((System.Drawing.Icon)(resources.GetObject("$this.Icon")));
            this.MainMenuStrip = this.menuStrip;
            this.Margin = new System.Windows.Forms.Padding(2);
            this.Name = "NeuropixelsV2eProbeConfigurationDialog";
            this.StartPosition = System.Windows.Forms.FormStartPosition.CenterParent;
            this.Text = "NeuropixelsV2eProbeConfigurationDialog";
            this.menuStrip.ResumeLayout(false);
            this.menuStrip.PerformLayout();
            this.panelProbe.ResumeLayout(false);
            this.panelTrackBar.ResumeLayout(false);
            this.panelTrackBar.PerformLayout();
            ((System.ComponentModel.ISupportInitialize)(this.trackBarProbePosition)).EndInit();
            this.panelChannelOptions.ResumeLayout(false);
            this.panelChannelOptions.PerformLayout();
            this.tableLayoutPanel1.ResumeLayout(false);
            this.tableLayoutPanel1.PerformLayout();
            this.flowLayoutPanel1.ResumeLayout(false);
            this.ResumeLayout(false);
            this.PerformLayout();

        }

        #endregion

        private System.Windows.Forms.MenuStrip menuStrip;
        private System.Windows.Forms.ToolStripMenuItem fileToolStripMenuItem;
        private System.Windows.Forms.ToolTip toolTip;
        private System.Windows.Forms.Panel panelProbe;
        private System.Windows.Forms.Panel panelTrackBar;
        private System.Windows.Forms.TrackBar trackBarProbePosition;
        private System.Windows.Forms.Panel panelChannelOptions;
        private System.Windows.Forms.Button buttonCancel;
        private System.Windows.Forms.Button buttonChooseCalibrationFile;
        private System.Windows.Forms.Button buttonOkay;
        internal System.Windows.Forms.TextBox textBoxProbeCalibrationFile;
        private System.Windows.Forms.ComboBox comboBoxReference;
        private System.Windows.Forms.ComboBox comboBoxChannelPresets;
        private System.Windows.Forms.Button buttonEnableContacts;
        private System.Windows.Forms.Button buttonClearSelections;
        private System.Windows.Forms.Button buttonResetZoom;
        private System.Windows.Forms.TableLayoutPanel tableLayoutPanel1;
        private System.Windows.Forms.FlowLayoutPanel flowLayoutPanel1;
    }
}<|MERGE_RESOLUTION|>--- conflicted
+++ resolved
@@ -139,33 +139,7 @@
             this.fileToolStripMenuItem.Size = new System.Drawing.Size(37, 22);
             this.fileToolStripMenuItem.Text = "File";
             // 
-<<<<<<< HEAD
-            // splitContainer1
-            // 
-            this.splitContainer1.Dock = System.Windows.Forms.DockStyle.Fill;
-            this.splitContainer1.FixedPanel = System.Windows.Forms.FixedPanel.Panel2;
-            this.splitContainer1.IsSplitterFixed = true;
-            this.splitContainer1.Location = new System.Drawing.Point(0, 24);
-            this.splitContainer1.Margin = new System.Windows.Forms.Padding(2);
-            this.splitContainer1.Name = "splitContainer1";
-            this.splitContainer1.Orientation = System.Windows.Forms.Orientation.Horizontal;
-            // 
-            // splitContainer1.Panel1
-            // 
-            this.splitContainer1.Panel1.Controls.Add(this.splitContainer2);
-            // 
-            // splitContainer1.Panel2
-            // 
-            this.splitContainer1.Panel2.Controls.Add(this.panel1);
-            this.splitContainer1.Size = new System.Drawing.Size(834, 509);
-            this.splitContainer1.SplitterDistance = 479;
-            this.splitContainer1.SplitterWidth = 3;
-            this.splitContainer1.TabIndex = 2;
-            // 
-            // splitContainer2
-=======
             // buttonEnableContacts
->>>>>>> 79e38428
             // 
             this.buttonEnableContacts.Anchor = ((System.Windows.Forms.AnchorStyles)(((System.Windows.Forms.AnchorStyles.Top | System.Windows.Forms.AnchorStyles.Left) 
             | System.Windows.Forms.AnchorStyles.Right)));
@@ -197,13 +171,6 @@
             // 
             // buttonResetZoom
             // 
-<<<<<<< HEAD
-            this.splitContainer2.Panel2.Controls.Add(this.panelChannelOptions);
-            this.splitContainer2.Size = new System.Drawing.Size(834, 479);
-            this.splitContainer2.SplitterDistance = 627;
-            this.splitContainer2.SplitterWidth = 3;
-            this.splitContainer2.TabIndex = 1;
-=======
             this.buttonResetZoom.Anchor = ((System.Windows.Forms.AnchorStyles)(((System.Windows.Forms.AnchorStyles.Top | System.Windows.Forms.AnchorStyles.Left) 
             | System.Windows.Forms.AnchorStyles.Right)));
             this.buttonResetZoom.Location = new System.Drawing.Point(11, 218);
@@ -216,7 +183,6 @@
         "ress this button to reset the zoom.");
             this.buttonResetZoom.UseVisualStyleBackColor = true;
             this.buttonResetZoom.Click += new System.EventHandler(this.ButtonClick);
->>>>>>> 79e38428
             // 
             // panelProbe
             // 
@@ -226,11 +192,7 @@
             this.panelProbe.Location = new System.Drawing.Point(2, 2);
             this.panelProbe.Margin = new System.Windows.Forms.Padding(2);
             this.panelProbe.Name = "panelProbe";
-<<<<<<< HEAD
-            this.panelProbe.Size = new System.Drawing.Size(627, 479);
-=======
             this.panelProbe.Size = new System.Drawing.Size(621, 463);
->>>>>>> 79e38428
             this.panelProbe.TabIndex = 1;
             // 
             // panelTrackBar
@@ -239,11 +201,7 @@
             this.panelTrackBar.Controls.Add(label6);
             this.panelTrackBar.Controls.Add(label7);
             this.panelTrackBar.Controls.Add(this.trackBarProbePosition);
-<<<<<<< HEAD
-            this.panelTrackBar.Location = new System.Drawing.Point(585, 2);
-=======
             this.panelTrackBar.Location = new System.Drawing.Point(581, 6);
->>>>>>> 79e38428
             this.panelTrackBar.Name = "panelTrackBar";
             this.panelTrackBar.Size = new System.Drawing.Size(37, 454);
             this.panelTrackBar.TabIndex = 30;
@@ -284,11 +242,7 @@
             this.panelChannelOptions.Location = new System.Drawing.Point(627, 2);
             this.panelChannelOptions.Margin = new System.Windows.Forms.Padding(2);
             this.panelChannelOptions.Name = "panelChannelOptions";
-<<<<<<< HEAD
-            this.panelChannelOptions.Size = new System.Drawing.Size(204, 479);
-=======
             this.panelChannelOptions.Size = new System.Drawing.Size(205, 463);
->>>>>>> 79e38428
             this.panelChannelOptions.TabIndex = 1;
             // 
             // buttonChooseCalibrationFile
@@ -339,7 +293,6 @@
             this.comboBoxChannelPresets.Size = new System.Drawing.Size(115, 21);
             this.comboBoxChannelPresets.TabIndex = 24;
             // 
-<<<<<<< HEAD
             // buttonEnableContacts
             // 
             this.buttonEnableContacts.Anchor = ((System.Windows.Forms.AnchorStyles)(((System.Windows.Forms.AnchorStyles.Top | System.Windows.Forms.AnchorStyles.Left) 
@@ -395,18 +348,12 @@
             this.panel1.Size = new System.Drawing.Size(834, 27);
             this.panel1.TabIndex = 0;
             // 
-=======
->>>>>>> 79e38428
             // buttonCancel
             // 
             this.buttonCancel.Anchor = ((System.Windows.Forms.AnchorStyles)(((System.Windows.Forms.AnchorStyles.Bottom | System.Windows.Forms.AnchorStyles.Left) 
             | System.Windows.Forms.AnchorStyles.Right)));
             this.buttonCancel.DialogResult = System.Windows.Forms.DialogResult.Cancel;
-<<<<<<< HEAD
-            this.buttonCancel.Location = new System.Drawing.Point(744, 1);
-=======
             this.buttonCancel.Location = new System.Drawing.Point(726, 2);
->>>>>>> 79e38428
             this.buttonCancel.Margin = new System.Windows.Forms.Padding(2);
             this.buttonCancel.Name = "buttonCancel";
             this.buttonCancel.Size = new System.Drawing.Size(100, 30);
@@ -417,14 +364,9 @@
             // 
             // buttonOkay
             // 
-<<<<<<< HEAD
-            this.buttonOkay.Anchor = ((System.Windows.Forms.AnchorStyles)((System.Windows.Forms.AnchorStyles.Bottom | System.Windows.Forms.AnchorStyles.Right)));
-            this.buttonOkay.Location = new System.Drawing.Point(655, 1);
-=======
             this.buttonOkay.Anchor = ((System.Windows.Forms.AnchorStyles)(((System.Windows.Forms.AnchorStyles.Bottom | System.Windows.Forms.AnchorStyles.Left) 
             | System.Windows.Forms.AnchorStyles.Right)));
             this.buttonOkay.Location = new System.Drawing.Point(622, 2);
->>>>>>> 79e38428
             this.buttonOkay.Margin = new System.Windows.Forms.Padding(2);
             this.buttonOkay.Name = "buttonOkay";
             this.buttonOkay.Size = new System.Drawing.Size(100, 30);
