﻿namespace OpenEphys.Onix1.Design
{
    partial class Rhs2116StimulusSequenceDialog
    {
        /// <summary>
        /// Required designer variable.
        /// </summary>
        private System.ComponentModel.IContainer components = null;

        /// <summary>
        /// Clean up any resources being used.
        /// </summary>
        /// <param name="disposing">true if managed resources should be disposed; otherwise, false.</param>
        protected override void Dispose(bool disposing)
        {
            if (disposing && (components != null))
            {
                components.Dispose();
            }
            base.Dispose(disposing);
        }

        #region Windows Form Designer generated code

        /// <summary>
        /// Required method for Designer support - do not modify
        /// the contents of this method with the code editor.
        /// </summary>
        private void InitializeComponent()
        {
<<<<<<< HEAD
            this.components = new System.ComponentModel.Container();
            System.ComponentModel.ComponentResourceManager resources = new System.ComponentModel.ComponentResourceManager(typeof(Rhs2116StimulusSequenceDialog));
            this.buttonCancel = new System.Windows.Forms.Button();
            this.statusStrip = new System.Windows.Forms.StatusStrip();
            this.toolStripStatusIsValid = new System.Windows.Forms.ToolStripStatusLabel();
            this.toolStripStatusSlotsUsed = new System.Windows.Forms.ToolStripStatusLabel();
            this.buttonOk = new System.Windows.Forms.Button();
            this.panelParameters = new System.Windows.Forms.Panel();
            this.textBoxStepSize = new System.Windows.Forms.TextBox();
            this.groupBoxCathode = new System.Windows.Forms.GroupBox();
            this.textboxAmplitudeCathodic = new System.Windows.Forms.TextBox();
            this.labelAmplitudeCathodic = new System.Windows.Forms.Label();
            this.labelPulseWidthCathodic = new System.Windows.Forms.Label();
            this.textboxPulseWidthCathodic = new System.Windows.Forms.TextBox();
            this.textboxAmplitudeCathodicRequested = new System.Windows.Forms.TextBox();
            this.groupBoxAnode = new System.Windows.Forms.GroupBox();
            this.textboxAmplitudeAnodic = new System.Windows.Forms.TextBox();
            this.labelAmplitudeAnodic = new System.Windows.Forms.Label();
            this.labelPulseWidthAnodic = new System.Windows.Forms.Label();
            this.textboxPulseWidthAnodic = new System.Windows.Forms.TextBox();
            this.textboxAmplitudeAnodicRequested = new System.Windows.Forms.TextBox();
            this.buttonClearPulses = new System.Windows.Forms.Button();
            this.buttonReadPulses = new System.Windows.Forms.Button();
            this.textboxInterPulseInterval = new System.Windows.Forms.TextBox();
            this.labelInterPulseInterval = new System.Windows.Forms.Label();
            this.labelStepSizeAmplitude = new System.Windows.Forms.Label();
            this.checkBoxAnodicFirst = new System.Windows.Forms.CheckBox();
            this.buttonAddPulses = new System.Windows.Forms.Button();
            this.textboxDelay = new System.Windows.Forms.TextBox();
            this.labelNumberOfPulses = new System.Windows.Forms.Label();
            this.labelDelay = new System.Windows.Forms.Label();
            this.textboxNumberOfStimuli = new System.Windows.Forms.TextBox();
            this.checkboxBiphasicSymmetrical = new System.Windows.Forms.CheckBox();
            this.textboxInterStimulusInterval = new System.Windows.Forms.TextBox();
            this.labelInterStimulusInterval = new System.Windows.Forms.Label();
            this.tabControlVisualization = new System.Windows.Forms.TabControl();
            this.tabPageWaveform = new System.Windows.Forms.TabPage();
            this.zedGraphWaveform = new ZedGraph.ZedGraphControl();
            this.tabPageTable = new System.Windows.Forms.TabPage();
            this.dataGridViewStimulusTable = new System.Windows.Forms.DataGridView();
            this.menuStrip = new System.Windows.Forms.MenuStrip();
            this.fileToolStripMenuItem = new System.Windows.Forms.ToolStripMenuItem();
            this.stimulusWaveformToolStripMenuItem = new System.Windows.Forms.ToolStripMenuItem();
            this.openFileToolStripMenuItem = new System.Windows.Forms.ToolStripMenuItem();
            this.saveFileToolStripMenuItem = new System.Windows.Forms.ToolStripMenuItem();
            this.tableLayoutPanel1 = new System.Windows.Forms.TableLayoutPanel();
            this.groupBox1 = new System.Windows.Forms.GroupBox();
            this.flowLayoutPanel1 = new System.Windows.Forms.FlowLayoutPanel();
            this.toolTip1 = new System.Windows.Forms.ToolTip(this.components);
            this.panelProbe = new System.Windows.Forms.Panel();
            this.statusStrip.SuspendLayout();
            this.panelParameters.SuspendLayout();
            this.groupBoxCathode.SuspendLayout();
            this.groupBoxAnode.SuspendLayout();
            this.tabControlVisualization.SuspendLayout();
            this.tabPageWaveform.SuspendLayout();
            this.tabPageTable.SuspendLayout();
            ((System.ComponentModel.ISupportInitialize)(this.dataGridViewStimulusTable)).BeginInit();
            this.menuStrip.SuspendLayout();
            this.tableLayoutPanel1.SuspendLayout();
            this.groupBox1.SuspendLayout();
            this.flowLayoutPanel1.SuspendLayout();
            this.SuspendLayout();
            // 
            // buttonCancel
            // 
            this.buttonCancel.DialogResult = System.Windows.Forms.DialogResult.Cancel;
            this.buttonCancel.Font = new System.Drawing.Font("Microsoft Sans Serif", 8F, System.Drawing.FontStyle.Regular, System.Drawing.GraphicsUnit.Point, ((byte)(0)));
            this.buttonCancel.Location = new System.Drawing.Point(1394, 2);
            this.buttonCancel.Margin = new System.Windows.Forms.Padding(3, 2, 3, 2);
            this.buttonCancel.Name = "buttonCancel";
            this.buttonCancel.Size = new System.Drawing.Size(144, 32);
            this.buttonCancel.TabIndex = 0;
            this.buttonCancel.Text = "Cancel";
            this.buttonCancel.UseVisualStyleBackColor = true;
            // 
            // statusStrip
            // 
            this.statusStrip.AutoSize = false;
            this.statusStrip.ImageScalingSize = new System.Drawing.Size(24, 24);
            this.statusStrip.Items.AddRange(new System.Windows.Forms.ToolStripItem[] {
            this.toolStripStatusIsValid,
            this.toolStripStatusSlotsUsed});
            this.statusStrip.Location = new System.Drawing.Point(0, 749);
            this.statusStrip.Name = "statusStrip";
            this.statusStrip.Padding = new System.Windows.Forms.Padding(3, 0, 12, 0);
            this.statusStrip.Size = new System.Drawing.Size(1547, 26);
            this.statusStrip.SizingGrip = false;
            this.statusStrip.TabIndex = 1;
            this.statusStrip.Text = "statusStrip1";
            // 
            // toolStripStatusIsValid
            // 
            this.toolStripStatusIsValid.BorderSides = System.Windows.Forms.ToolStripStatusLabelBorderSides.Right;
            this.toolStripStatusIsValid.BorderStyle = System.Windows.Forms.Border3DStyle.Raised;
            this.toolStripStatusIsValid.Image = global::OpenEphys.Onix1.Design.Properties.Resources.StatusReadyImage;
            this.toolStripStatusIsValid.ImageScaling = System.Windows.Forms.ToolStripItemImageScaling.None;
            this.toolStripStatusIsValid.Name = "toolStripStatusIsValid";
            this.toolStripStatusIsValid.Size = new System.Drawing.Size(153, 21);
            this.toolStripStatusIsValid.Text = "Valid stimulus sequence";
            this.toolStripStatusIsValid.TextAlign = System.Drawing.ContentAlignment.MiddleLeft;
            // 
            // toolStripStatusSlotsUsed
            // 
            this.toolStripStatusSlotsUsed.Name = "toolStripStatusSlotsUsed";
            this.toolStripStatusSlotsUsed.Size = new System.Drawing.Size(104, 21);
            this.toolStripStatusSlotsUsed.Text = "100% of slots used";
            this.toolStripStatusSlotsUsed.TextAlign = System.Drawing.ContentAlignment.MiddleLeft;
            // 
            // buttonOk
            // 
            this.buttonOk.Font = new System.Drawing.Font("Microsoft Sans Serif", 8F, System.Drawing.FontStyle.Regular, System.Drawing.GraphicsUnit.Point, ((byte)(0)));
            this.buttonOk.Location = new System.Drawing.Point(1244, 2);
            this.buttonOk.Margin = new System.Windows.Forms.Padding(3, 2, 3, 2);
            this.buttonOk.Name = "buttonOk";
            this.buttonOk.Size = new System.Drawing.Size(144, 32);
            this.buttonOk.TabIndex = 4;
            this.buttonOk.Text = "OK";
            this.buttonOk.UseVisualStyleBackColor = true;
            this.buttonOk.Click += new System.EventHandler(this.ButtonOk_Click);
            // 
            // panelParameters
            // 
            this.panelParameters.AutoScroll = true;
            this.panelParameters.Controls.Add(this.textBoxStepSize);
            this.panelParameters.Controls.Add(this.groupBoxCathode);
            this.panelParameters.Controls.Add(this.groupBoxAnode);
            this.panelParameters.Controls.Add(this.buttonClearPulses);
            this.panelParameters.Controls.Add(this.buttonReadPulses);
            this.panelParameters.Controls.Add(this.textboxInterPulseInterval);
            this.panelParameters.Controls.Add(this.labelInterPulseInterval);
            this.panelParameters.Controls.Add(this.labelStepSizeAmplitude);
            this.panelParameters.Controls.Add(this.checkBoxAnodicFirst);
            this.panelParameters.Controls.Add(this.buttonAddPulses);
            this.panelParameters.Controls.Add(this.textboxDelay);
            this.panelParameters.Controls.Add(this.labelNumberOfPulses);
            this.panelParameters.Controls.Add(this.labelDelay);
            this.panelParameters.Controls.Add(this.textboxNumberOfStimuli);
            this.panelParameters.Controls.Add(this.checkboxBiphasicSymmetrical);
            this.panelParameters.Controls.Add(this.textboxInterStimulusInterval);
            this.panelParameters.Controls.Add(this.labelInterStimulusInterval);
            this.panelParameters.Dock = System.Windows.Forms.DockStyle.Fill;
            this.panelParameters.Location = new System.Drawing.Point(3, 17);
            this.panelParameters.Margin = new System.Windows.Forms.Padding(3, 2, 3, 2);
            this.panelParameters.Name = "panelParameters";
            this.panelParameters.Size = new System.Drawing.Size(439, 285);
            this.panelParameters.TabIndex = 0;
            // 
            // textBoxStepSize
            // 
            this.textBoxStepSize.Enabled = false;
            this.textBoxStepSize.Location = new System.Drawing.Point(256, 32);
            this.textBoxStepSize.Margin = new System.Windows.Forms.Padding(3, 2, 3, 2);
            this.textBoxStepSize.Name = "textBoxStepSize";
            this.textBoxStepSize.ReadOnly = true;
            this.textBoxStepSize.Size = new System.Drawing.Size(161, 22);
            this.textBoxStepSize.TabIndex = 34;
            this.textBoxStepSize.TabStop = false;
            // 
            // groupBoxCathode
            // 
            this.groupBoxCathode.Controls.Add(this.textboxAmplitudeCathodic);
            this.groupBoxCathode.Controls.Add(this.labelAmplitudeCathodic);
            this.groupBoxCathode.Controls.Add(this.labelPulseWidthCathodic);
            this.groupBoxCathode.Controls.Add(this.textboxPulseWidthCathodic);
            this.groupBoxCathode.Controls.Add(this.textboxAmplitudeCathodicRequested);
            this.groupBoxCathode.Location = new System.Drawing.Point(231, 94);
            this.groupBoxCathode.Margin = new System.Windows.Forms.Padding(4);
            this.groupBoxCathode.Name = "groupBoxCathode";
            this.groupBoxCathode.Padding = new System.Windows.Forms.Padding(4);
            this.groupBoxCathode.Size = new System.Drawing.Size(195, 101);
            this.groupBoxCathode.TabIndex = 3;
            this.groupBoxCathode.TabStop = false;
            this.groupBoxCathode.Text = "Cathode";
            this.groupBoxCathode.Visible = false;
            // 
            // textboxAmplitudeCathodic
            // 
            this.textboxAmplitudeCathodic.Location = new System.Drawing.Point(132, 39);
            this.textboxAmplitudeCathodic.Margin = new System.Windows.Forms.Padding(3, 2, 3, 2);
            this.textboxAmplitudeCathodic.Name = "textboxAmplitudeCathodic";
            this.textboxAmplitudeCathodic.ReadOnly = true;
            this.textboxAmplitudeCathodic.Size = new System.Drawing.Size(55, 22);
            this.textboxAmplitudeCathodic.TabIndex = 9;
            // 
            // labelAmplitudeCathodic
            // 
            this.labelAmplitudeCathodic.AutoSize = true;
            this.labelAmplitudeCathodic.Location = new System.Drawing.Point(11, 18);
            this.labelAmplitudeCathodic.Name = "labelAmplitudeCathodic";
            this.labelAmplitudeCathodic.Size = new System.Drawing.Size(94, 16);
            this.labelAmplitudeCathodic.TabIndex = 23;
            this.labelAmplitudeCathodic.Text = "Amplitude [µA]";
            // 
            // labelPulseWidthCathodic
            // 
            this.labelPulseWidthCathodic.AutoSize = true;
            this.labelPulseWidthCathodic.Location = new System.Drawing.Point(11, 73);
            this.labelPulseWidthCathodic.Name = "labelPulseWidthCathodic";
            this.labelPulseWidthCathodic.Size = new System.Drawing.Size(107, 16);
            this.labelPulseWidthCathodic.TabIndex = 24;
            this.labelPulseWidthCathodic.Text = "Pulse Width [ms]";
            // 
            // textboxPulseWidthCathodic
            // 
            this.textboxPulseWidthCathodic.Location = new System.Drawing.Point(132, 68);
            this.textboxPulseWidthCathodic.Margin = new System.Windows.Forms.Padding(3, 2, 3, 2);
            this.textboxPulseWidthCathodic.Name = "textboxPulseWidthCathodic";
            this.textboxPulseWidthCathodic.Size = new System.Drawing.Size(55, 22);
            this.textboxPulseWidthCathodic.TabIndex = 6;
            this.textboxPulseWidthCathodic.KeyPress += new System.Windows.Forms.KeyPressEventHandler(this.ParameterKeyPress_Time);
            this.textboxPulseWidthCathodic.Leave += new System.EventHandler(this.Samples_TextChanged);
            // 
            // textboxAmplitudeCathodicRequested
            // 
            this.textboxAmplitudeCathodicRequested.Location = new System.Drawing.Point(132, 14);
            this.textboxAmplitudeCathodicRequested.Margin = new System.Windows.Forms.Padding(3, 2, 3, 2);
            this.textboxAmplitudeCathodicRequested.Name = "textboxAmplitudeCathodicRequested";
            this.textboxAmplitudeCathodicRequested.Size = new System.Drawing.Size(55, 22);
            this.textboxAmplitudeCathodicRequested.TabIndex = 5;
            this.textboxAmplitudeCathodicRequested.Leave += new System.EventHandler(this.Amplitude_TextChanged);
            // 
            // groupBoxAnode
            // 
            this.groupBoxAnode.Controls.Add(this.textboxAmplitudeAnodic);
            this.groupBoxAnode.Controls.Add(this.labelAmplitudeAnodic);
            this.groupBoxAnode.Controls.Add(this.labelPulseWidthAnodic);
            this.groupBoxAnode.Controls.Add(this.textboxPulseWidthAnodic);
            this.groupBoxAnode.Controls.Add(this.textboxAmplitudeAnodicRequested);
            this.groupBoxAnode.Location = new System.Drawing.Point(13, 94);
            this.groupBoxAnode.Margin = new System.Windows.Forms.Padding(4);
            this.groupBoxAnode.Name = "groupBoxAnode";
            this.groupBoxAnode.Padding = new System.Windows.Forms.Padding(4);
            this.groupBoxAnode.Size = new System.Drawing.Size(195, 101);
            this.groupBoxAnode.TabIndex = 2;
            this.groupBoxAnode.TabStop = false;
            this.groupBoxAnode.Text = "Anode";
            // 
            // textboxAmplitudeAnodic
            // 
            this.textboxAmplitudeAnodic.Location = new System.Drawing.Point(129, 39);
            this.textboxAmplitudeAnodic.Margin = new System.Windows.Forms.Padding(3, 2, 3, 2);
            this.textboxAmplitudeAnodic.Name = "textboxAmplitudeAnodic";
            this.textboxAmplitudeAnodic.ReadOnly = true;
            this.textboxAmplitudeAnodic.Size = new System.Drawing.Size(55, 22);
            this.textboxAmplitudeAnodic.TabIndex = 8;
            // 
            // labelAmplitudeAnodic
            // 
            this.labelAmplitudeAnodic.AutoSize = true;
            this.labelAmplitudeAnodic.Location = new System.Drawing.Point(8, 18);
            this.labelAmplitudeAnodic.Name = "labelAmplitudeAnodic";
            this.labelAmplitudeAnodic.Size = new System.Drawing.Size(94, 16);
            this.labelAmplitudeAnodic.TabIndex = 4;
            this.labelAmplitudeAnodic.Text = "Amplitude [µA]";
            // 
            // labelPulseWidthAnodic
            // 
            this.labelPulseWidthAnodic.AutoSize = true;
            this.labelPulseWidthAnodic.Location = new System.Drawing.Point(8, 73);
            this.labelPulseWidthAnodic.Name = "labelPulseWidthAnodic";
            this.labelPulseWidthAnodic.Size = new System.Drawing.Size(107, 16);
            this.labelPulseWidthAnodic.TabIndex = 7;
            this.labelPulseWidthAnodic.Text = "Pulse Width [ms]";
            // 
            // textboxPulseWidthAnodic
            // 
            this.textboxPulseWidthAnodic.Location = new System.Drawing.Point(129, 68);
            this.textboxPulseWidthAnodic.Margin = new System.Windows.Forms.Padding(3, 2, 3, 2);
            this.textboxPulseWidthAnodic.Name = "textboxPulseWidthAnodic";
            this.textboxPulseWidthAnodic.Size = new System.Drawing.Size(55, 22);
            this.textboxPulseWidthAnodic.TabIndex = 4;
            this.textboxPulseWidthAnodic.KeyPress += new System.Windows.Forms.KeyPressEventHandler(this.ParameterKeyPress_Time);
            this.textboxPulseWidthAnodic.Leave += new System.EventHandler(this.Samples_TextChanged);
            // 
            // textboxAmplitudeAnodicRequested
            // 
            this.textboxAmplitudeAnodicRequested.Location = new System.Drawing.Point(129, 14);
            this.textboxAmplitudeAnodicRequested.Margin = new System.Windows.Forms.Padding(3, 2, 3, 2);
            this.textboxAmplitudeAnodicRequested.Name = "textboxAmplitudeAnodicRequested";
            this.textboxAmplitudeAnodicRequested.Size = new System.Drawing.Size(55, 22);
            this.textboxAmplitudeAnodicRequested.TabIndex = 3;
            this.textboxAmplitudeAnodicRequested.Leave += new System.EventHandler(this.Amplitude_TextChanged);
            // 
            // buttonClearPulses
            // 
            this.buttonClearPulses.Font = new System.Drawing.Font("Microsoft Sans Serif", 8F);
            this.buttonClearPulses.Location = new System.Drawing.Point(19, 238);
            this.buttonClearPulses.Margin = new System.Windows.Forms.Padding(3, 2, 3, 2);
            this.buttonClearPulses.Name = "buttonClearPulses";
            this.buttonClearPulses.Size = new System.Drawing.Size(99, 34);
            this.buttonClearPulses.TabIndex = 7;
            this.buttonClearPulses.TabStop = false;
            this.buttonClearPulses.Text = "Clear";
            this.toolTip1.SetToolTip(this.buttonClearPulses, "Removes the settings for all selected contacts. If no contacts are selected, this" +
        " will clear the parameters for all contacts.");
            this.buttonClearPulses.UseVisualStyleBackColor = true;
            this.buttonClearPulses.Click += new System.EventHandler(this.ButtonClearPulses_Click);
            // 
            // buttonReadPulses
            // 
            this.buttonReadPulses.Font = new System.Drawing.Font("Microsoft Sans Serif", 8F);
            this.buttonReadPulses.Location = new System.Drawing.Point(123, 238);
            this.buttonReadPulses.Margin = new System.Windows.Forms.Padding(3, 2, 3, 2);
            this.buttonReadPulses.Name = "buttonReadPulses";
            this.buttonReadPulses.Size = new System.Drawing.Size(100, 34);
            this.buttonReadPulses.TabIndex = 8;
            this.buttonReadPulses.TabStop = false;
            this.buttonReadPulses.Text = "Read";
            this.toolTip1.SetToolTip(this.buttonReadPulses, "If a single contact is selected, this will read the current settings for that con" +
        "tact and display in the parameters. Useful for copying settings from one channel" +
        " to another.");
            this.buttonReadPulses.UseVisualStyleBackColor = true;
            this.buttonReadPulses.Click += new System.EventHandler(this.ButtonReadPulses_Click);
            // 
            // textboxInterPulseInterval
            // 
            this.textboxInterPulseInterval.Location = new System.Drawing.Point(363, 66);
            this.textboxInterPulseInterval.Margin = new System.Windows.Forms.Padding(3, 2, 3, 2);
            this.textboxInterPulseInterval.Name = "textboxInterPulseInterval";
            this.textboxInterPulseInterval.Size = new System.Drawing.Size(55, 22);
            this.textboxInterPulseInterval.TabIndex = 1;
            this.textboxInterPulseInterval.KeyPress += new System.Windows.Forms.KeyPressEventHandler(this.ParameterKeyPress_Time);
            this.textboxInterPulseInterval.Leave += new System.EventHandler(this.Samples_TextChanged);
            // 
            // labelInterPulseInterval
            // 
            this.labelInterPulseInterval.AutoSize = true;
            this.labelInterPulseInterval.Location = new System.Drawing.Point(251, 70);
            this.labelInterPulseInterval.Name = "labelInterPulseInterval";
            this.labelInterPulseInterval.Size = new System.Drawing.Size(99, 16);
            this.labelInterPulseInterval.TabIndex = 29;
            this.labelInterPulseInterval.Text = "Inter-Pulse [ms]";
            // 
            // labelStepSizeAmplitude
            // 
            this.labelStepSizeAmplitude.AutoSize = true;
            this.labelStepSizeAmplitude.Location = new System.Drawing.Point(251, 14);
            this.labelStepSizeAmplitude.Name = "labelStepSizeAmplitude";
            this.labelStepSizeAmplitude.Size = new System.Drawing.Size(135, 16);
            this.labelStepSizeAmplitude.TabIndex = 17;
            this.labelStepSizeAmplitude.Text = "Step Size (Amplitude)";
            // 
            // checkBoxAnodicFirst
            // 
            this.checkBoxAnodicFirst.AutoSize = true;
            this.checkBoxAnodicFirst.CheckAlign = System.Drawing.ContentAlignment.MiddleRight;
            this.checkBoxAnodicFirst.Checked = true;
            this.checkBoxAnodicFirst.CheckState = System.Windows.Forms.CheckState.Checked;
            this.checkBoxAnodicFirst.Location = new System.Drawing.Point(91, 33);
            this.checkBoxAnodicFirst.Margin = new System.Windows.Forms.Padding(3, 2, 3, 2);
            this.checkBoxAnodicFirst.Name = "checkBoxAnodicFirst";
            this.checkBoxAnodicFirst.Size = new System.Drawing.Size(96, 20);
            this.checkBoxAnodicFirst.TabIndex = 16;
            this.checkBoxAnodicFirst.TabStop = false;
            this.checkBoxAnodicFirst.Text = "Anodic First";
            this.checkBoxAnodicFirst.UseVisualStyleBackColor = true;
            this.checkBoxAnodicFirst.CheckedChanged += new System.EventHandler(this.Checkbox_CheckedChanged);
            // 
            // buttonAddPulses
            // 
            this.buttonAddPulses.Font = new System.Drawing.Font("Microsoft Sans Serif", 8F);
            this.buttonAddPulses.Location = new System.Drawing.Point(318, 238);
            this.buttonAddPulses.Margin = new System.Windows.Forms.Padding(3, 2, 3, 2);
            this.buttonAddPulses.Name = "buttonAddPulses";
            this.buttonAddPulses.Size = new System.Drawing.Size(100, 34);
            this.buttonAddPulses.TabIndex = 6;
            this.buttonAddPulses.Text = "Apply";
            this.toolTip1.SetToolTip(this.buttonAddPulses, "Applies the currently chosen parameters to all selected contacts. If no contacts " +
        "are selected, this will apply the settings to all contacts.");
            this.buttonAddPulses.UseVisualStyleBackColor = true;
            this.buttonAddPulses.Click += new System.EventHandler(this.ButtonAddPulses_Click);
            // 
            // textboxDelay
            // 
            this.textboxDelay.Location = new System.Drawing.Point(143, 66);
            this.textboxDelay.Margin = new System.Windows.Forms.Padding(3, 2, 3, 2);
            this.textboxDelay.Name = "textboxDelay";
            this.textboxDelay.Size = new System.Drawing.Size(55, 22);
            this.textboxDelay.TabIndex = 0;
            this.textboxDelay.KeyPress += new System.Windows.Forms.KeyPressEventHandler(this.ParameterKeyPress_Time);
            this.textboxDelay.Leave += new System.EventHandler(this.Samples_TextChanged);
            // 
            // labelNumberOfPulses
            // 
            this.labelNumberOfPulses.AutoSize = true;
            this.labelNumberOfPulses.Location = new System.Drawing.Point(237, 206);
            this.labelNumberOfPulses.Name = "labelNumberOfPulses";
            this.labelNumberOfPulses.Size = new System.Drawing.Size(113, 16);
            this.labelNumberOfPulses.TabIndex = 13;
            this.labelNumberOfPulses.Text = "Number of Pulses";
            // 
            // labelDelay
            // 
            this.labelDelay.AutoSize = true;
            this.labelDelay.Location = new System.Drawing.Point(61, 70);
            this.labelDelay.Name = "labelDelay";
            this.labelDelay.Size = new System.Drawing.Size(72, 16);
            this.labelDelay.TabIndex = 3;
            this.labelDelay.Text = "Delay [ms]";
            // 
            // textboxNumberOfStimuli
            // 
            this.textboxNumberOfStimuli.Location = new System.Drawing.Point(363, 202);
            this.textboxNumberOfStimuli.Margin = new System.Windows.Forms.Padding(3, 2, 3, 2);
            this.textboxNumberOfStimuli.Name = "textboxNumberOfStimuli";
            this.textboxNumberOfStimuli.Size = new System.Drawing.Size(55, 22);
            this.textboxNumberOfStimuli.TabIndex = 5;
            // 
            // checkboxBiphasicSymmetrical
            // 
            this.checkboxBiphasicSymmetrical.AutoSize = true;
            this.checkboxBiphasicSymmetrical.CheckAlign = System.Drawing.ContentAlignment.MiddleRight;
            this.checkboxBiphasicSymmetrical.Checked = true;
            this.checkboxBiphasicSymmetrical.CheckState = System.Windows.Forms.CheckState.Checked;
            this.checkboxBiphasicSymmetrical.Location = new System.Drawing.Point(43, 14);
            this.checkboxBiphasicSymmetrical.Margin = new System.Windows.Forms.Padding(3, 2, 3, 2);
            this.checkboxBiphasicSymmetrical.Name = "checkboxBiphasicSymmetrical";
            this.checkboxBiphasicSymmetrical.Size = new System.Drawing.Size(144, 20);
            this.checkboxBiphasicSymmetrical.TabIndex = 5;
            this.checkboxBiphasicSymmetrical.TabStop = false;
            this.checkboxBiphasicSymmetrical.Text = "Biphasic Symmetric";
            this.checkboxBiphasicSymmetrical.UseVisualStyleBackColor = true;
            this.checkboxBiphasicSymmetrical.CheckedChanged += new System.EventHandler(this.Checkbox_CheckedChanged);
            // 
            // textboxInterStimulusInterval
            // 
            this.textboxInterStimulusInterval.Location = new System.Drawing.Point(143, 201);
            this.textboxInterStimulusInterval.Margin = new System.Windows.Forms.Padding(3, 2, 3, 2);
            this.textboxInterStimulusInterval.Name = "textboxInterStimulusInterval";
            this.textboxInterStimulusInterval.Size = new System.Drawing.Size(55, 22);
            this.textboxInterStimulusInterval.TabIndex = 4;
            this.textboxInterStimulusInterval.KeyPress += new System.Windows.Forms.KeyPressEventHandler(this.ParameterKeyPress_Time);
            this.textboxInterStimulusInterval.Leave += new System.EventHandler(this.Samples_TextChanged);
            // 
            // labelInterStimulusInterval
            // 
            this.labelInterStimulusInterval.AutoSize = true;
            this.labelInterStimulusInterval.Location = new System.Drawing.Point(15, 204);
            this.labelInterStimulusInterval.Name = "labelInterStimulusInterval";
            this.labelInterStimulusInterval.Size = new System.Drawing.Size(115, 16);
            this.labelInterStimulusInterval.TabIndex = 9;
            this.labelInterStimulusInterval.Text = "Inter-Stimulus [ms]";
            // 
            // tabControlVisualization
            // 
            this.tabControlVisualization.Controls.Add(this.tabPageWaveform);
            this.tabControlVisualization.Controls.Add(this.tabPageTable);
            this.tabControlVisualization.Dock = System.Windows.Forms.DockStyle.Fill;
            this.tabControlVisualization.Location = new System.Drawing.Point(3, 2);
            this.tabControlVisualization.Margin = new System.Windows.Forms.Padding(3, 2, 3, 2);
            this.tabControlVisualization.Name = "tabControlVisualization";
            this.tableLayoutPanel1.SetRowSpan(this.tabControlVisualization, 2);
            this.tabControlVisualization.SelectedIndex = 0;
            this.tabControlVisualization.Size = new System.Drawing.Size(1090, 679);
            this.tabControlVisualization.TabIndex = 6;
            // 
            // tabPageWaveform
            // 
            this.tabPageWaveform.Controls.Add(this.zedGraphWaveform);
            this.tabPageWaveform.Location = new System.Drawing.Point(4, 25);
            this.tabPageWaveform.Margin = new System.Windows.Forms.Padding(3, 2, 3, 2);
            this.tabPageWaveform.Name = "tabPageWaveform";
            this.tabPageWaveform.Padding = new System.Windows.Forms.Padding(3, 2, 3, 2);
            this.tabPageWaveform.Size = new System.Drawing.Size(1082, 650);
            this.tabPageWaveform.TabIndex = 0;
            this.tabPageWaveform.Text = "Stimulus Waveform";
            this.tabPageWaveform.UseVisualStyleBackColor = true;
            // 
            // zedGraphWaveform
            // 
            this.zedGraphWaveform.Dock = System.Windows.Forms.DockStyle.Fill;
            this.zedGraphWaveform.Location = new System.Drawing.Point(3, 2);
            this.zedGraphWaveform.Margin = new System.Windows.Forms.Padding(0);
            this.zedGraphWaveform.Name = "zedGraphWaveform";
            this.zedGraphWaveform.ScrollGrace = 0D;
            this.zedGraphWaveform.ScrollMaxX = 0D;
            this.zedGraphWaveform.ScrollMaxY = 0D;
            this.zedGraphWaveform.ScrollMaxY2 = 0D;
            this.zedGraphWaveform.ScrollMinX = 0D;
            this.zedGraphWaveform.ScrollMinY = 0D;
            this.zedGraphWaveform.ScrollMinY2 = 0D;
            this.zedGraphWaveform.Size = new System.Drawing.Size(1076, 646);
            this.zedGraphWaveform.TabIndex = 4;
            this.zedGraphWaveform.UseExtendedPrintDialog = true;
            // 
            // tabPageTable
            // 
            this.tabPageTable.Controls.Add(this.dataGridViewStimulusTable);
            this.tabPageTable.Location = new System.Drawing.Point(4, 25);
            this.tabPageTable.Margin = new System.Windows.Forms.Padding(3, 2, 3, 2);
            this.tabPageTable.Name = "tabPageTable";
            this.tabPageTable.Padding = new System.Windows.Forms.Padding(3, 2, 3, 2);
            this.tabPageTable.Size = new System.Drawing.Size(1082, 646);
            this.tabPageTable.TabIndex = 1;
            this.tabPageTable.Text = "Table";
            this.tabPageTable.UseVisualStyleBackColor = true;
            // 
            // dataGridViewStimulusTable
            // 
            this.dataGridViewStimulusTable.AllowUserToAddRows = false;
            this.dataGridViewStimulusTable.AllowUserToDeleteRows = false;
            this.dataGridViewStimulusTable.AutoSizeColumnsMode = System.Windows.Forms.DataGridViewAutoSizeColumnsMode.Fill;
            this.dataGridViewStimulusTable.ClipboardCopyMode = System.Windows.Forms.DataGridViewClipboardCopyMode.EnableWithoutHeaderText;
            this.dataGridViewStimulusTable.ColumnHeadersHeightSizeMode = System.Windows.Forms.DataGridViewColumnHeadersHeightSizeMode.AutoSize;
            this.dataGridViewStimulusTable.Dock = System.Windows.Forms.DockStyle.Fill;
            this.dataGridViewStimulusTable.Location = new System.Drawing.Point(3, 2);
            this.dataGridViewStimulusTable.Margin = new System.Windows.Forms.Padding(3, 2, 3, 2);
            this.dataGridViewStimulusTable.Name = "dataGridViewStimulusTable";
            this.dataGridViewStimulusTable.RowHeadersWidth = 62;
            this.dataGridViewStimulusTable.RowTemplate.Height = 28;
            this.dataGridViewStimulusTable.Size = new System.Drawing.Size(1076, 642);
            this.dataGridViewStimulusTable.TabIndex = 0;
            this.dataGridViewStimulusTable.CellEndEdit += new System.Windows.Forms.DataGridViewCellEventHandler(this.DataGridViewStimulusTable_CellEndEdit);
            this.dataGridViewStimulusTable.DataBindingComplete += new System.Windows.Forms.DataGridViewBindingCompleteEventHandler(this.DataGridViewStimulusTable_DataBindingComplete);
            this.dataGridViewStimulusTable.DataError += new System.Windows.Forms.DataGridViewDataErrorEventHandler(this.DataGridViewStimulusTable_DataError);
            // 
            // menuStrip
            // 
            this.menuStrip.ImageScalingSize = new System.Drawing.Size(24, 24);
            this.menuStrip.Items.AddRange(new System.Windows.Forms.ToolStripItem[] {
            this.fileToolStripMenuItem});
            this.menuStrip.Location = new System.Drawing.Point(0, 0);
            this.menuStrip.Name = "menuStrip";
            this.menuStrip.Padding = new System.Windows.Forms.Padding(5, 2, 0, 2);
            this.menuStrip.Size = new System.Drawing.Size(1547, 24);
            this.menuStrip.TabIndex = 7;
            this.menuStrip.Text = "menuStrip1";
            // 
            // fileToolStripMenuItem
            // 
            this.fileToolStripMenuItem.DropDownItems.AddRange(new System.Windows.Forms.ToolStripItem[] {
            this.stimulusWaveformToolStripMenuItem});
            this.fileToolStripMenuItem.Name = "fileToolStripMenuItem";
            this.fileToolStripMenuItem.Size = new System.Drawing.Size(37, 20);
            this.fileToolStripMenuItem.Text = "File";
            // 
            // stimulusWaveformToolStripMenuItem
            // 
            this.stimulusWaveformToolStripMenuItem.DropDownItems.AddRange(new System.Windows.Forms.ToolStripItem[] {
            this.openFileToolStripMenuItem,
            this.saveFileToolStripMenuItem});
            this.stimulusWaveformToolStripMenuItem.Name = "stimulusWaveformToolStripMenuItem";
            this.stimulusWaveformToolStripMenuItem.Size = new System.Drawing.Size(178, 22);
            this.stimulusWaveformToolStripMenuItem.Text = "Stimulus Waveform";
            // 
            // openFileToolStripMenuItem
            // 
            this.openFileToolStripMenuItem.Name = "openFileToolStripMenuItem";
            this.openFileToolStripMenuItem.Size = new System.Drawing.Size(124, 22);
            this.openFileToolStripMenuItem.Text = "Open File";
            this.openFileToolStripMenuItem.Click += new System.EventHandler(this.MenuItemLoadFile_Click);
            // 
            // saveFileToolStripMenuItem
            // 
            this.saveFileToolStripMenuItem.Name = "saveFileToolStripMenuItem";
            this.saveFileToolStripMenuItem.Size = new System.Drawing.Size(124, 22);
            this.saveFileToolStripMenuItem.Text = "Save File";
            this.saveFileToolStripMenuItem.Click += new System.EventHandler(this.MenuItemSaveFile_Click);
            // 
            // tableLayoutPanel1
            // 
            this.tableLayoutPanel1.ColumnCount = 2;
            this.tableLayoutPanel1.ColumnStyles.Add(new System.Windows.Forms.ColumnStyle(System.Windows.Forms.SizeType.Percent, 100F));
            this.tableLayoutPanel1.ColumnStyles.Add(new System.Windows.Forms.ColumnStyle(System.Windows.Forms.SizeType.Absolute, 451F));
            this.tableLayoutPanel1.Controls.Add(this.groupBox1, 1, 1);
            this.tableLayoutPanel1.Controls.Add(this.panelProbe, 1, 0);
            this.tableLayoutPanel1.Controls.Add(this.tabControlVisualization, 0, 0);
            this.tableLayoutPanel1.Controls.Add(this.flowLayoutPanel1, 0, 2);
            this.tableLayoutPanel1.Dock = System.Windows.Forms.DockStyle.Fill;
            this.tableLayoutPanel1.Location = new System.Drawing.Point(0, 24);
            this.tableLayoutPanel1.Margin = new System.Windows.Forms.Padding(3, 2, 3, 2);
            this.tableLayoutPanel1.Name = "tableLayoutPanel1";
            this.tableLayoutPanel1.RowCount = 3;
            this.tableLayoutPanel1.RowStyles.Add(new System.Windows.Forms.RowStyle(System.Windows.Forms.SizeType.Percent, 100F));
            this.tableLayoutPanel1.RowStyles.Add(new System.Windows.Forms.RowStyle(System.Windows.Forms.SizeType.Absolute, 308F));
            this.tableLayoutPanel1.RowStyles.Add(new System.Windows.Forms.RowStyle(System.Windows.Forms.SizeType.Absolute, 42F));
            this.tableLayoutPanel1.Size = new System.Drawing.Size(1547, 725);
            this.tableLayoutPanel1.TabIndex = 8;
            // 
            // groupBox1
            // 
            this.groupBox1.Controls.Add(this.panelParameters);
            this.groupBox1.Dock = System.Windows.Forms.DockStyle.Fill;
            this.groupBox1.Location = new System.Drawing.Point(1099, 377);
            this.groupBox1.Margin = new System.Windows.Forms.Padding(3, 2, 3, 2);
            this.groupBox1.Name = "groupBox1";
            this.groupBox1.Padding = new System.Windows.Forms.Padding(3, 2, 3, 2);
            this.groupBox1.Size = new System.Drawing.Size(445, 304);
            this.groupBox1.TabIndex = 0;
            this.groupBox1.TabStop = false;
            this.groupBox1.Text = "Define Stimuli";
            // 
            // flowLayoutPanel1
            // 
            this.tableLayoutPanel1.SetColumnSpan(this.flowLayoutPanel1, 2);
            this.flowLayoutPanel1.Controls.Add(this.buttonCancel);
            this.flowLayoutPanel1.Controls.Add(this.buttonOk);
            this.flowLayoutPanel1.Dock = System.Windows.Forms.DockStyle.Fill;
            this.flowLayoutPanel1.FlowDirection = System.Windows.Forms.FlowDirection.RightToLeft;
            this.flowLayoutPanel1.Location = new System.Drawing.Point(3, 685);
            this.flowLayoutPanel1.Margin = new System.Windows.Forms.Padding(3, 2, 3, 2);
            this.flowLayoutPanel1.Name = "flowLayoutPanel1";
            this.flowLayoutPanel1.Size = new System.Drawing.Size(1541, 38);
            this.flowLayoutPanel1.TabIndex = 7;
            // 
            // panelProbe
            // 
            this.panelProbe.Dock = System.Windows.Forms.DockStyle.Fill;
            this.panelProbe.Location = new System.Drawing.Point(1099, 2);
            this.panelProbe.Margin = new System.Windows.Forms.Padding(3, 2, 3, 2);
            this.panelProbe.Name = "panelProbe";
            this.panelProbe.Size = new System.Drawing.Size(445, 371);
            this.panelProbe.TabIndex = 0;
            // 
=======
            this.SuspendLayout();
            // 
>>>>>>> 5f4bcb86
            // Rhs2116StimulusSequenceDialog
            // 
            this.AutoScaleDimensions = new System.Drawing.SizeF(8F, 16F);
            this.AutoScaleMode = System.Windows.Forms.AutoScaleMode.Font;
            this.ClientSize = new System.Drawing.Size(1147, 670);
            this.Name = "Rhs2116StimulusSequenceDialog";
            this.Text = "Rhs2116StimulusSequenceDialog";
            this.ResumeLayout(false);
            this.PerformLayout();

        }

        #endregion
<<<<<<< HEAD
        private System.Windows.Forms.StatusStrip statusStrip;
        private System.Windows.Forms.ToolStripStatusLabel toolStripStatusIsValid;
        private System.Windows.Forms.Button buttonCancel;
        private System.Windows.Forms.ToolStripStatusLabel toolStripStatusSlotsUsed;
        private System.Windows.Forms.Button buttonOk;
        private System.Windows.Forms.Label labelAmplitudeAnodic;
        private System.Windows.Forms.Label labelDelay;
        private System.Windows.Forms.TextBox textboxAmplitudeAnodicRequested;
        private System.Windows.Forms.TextBox textboxDelay;
        private System.Windows.Forms.CheckBox checkboxBiphasicSymmetrical;
        private System.Windows.Forms.Button buttonAddPulses;
        private System.Windows.Forms.Label labelNumberOfPulses;
        private System.Windows.Forms.TextBox textboxNumberOfStimuli;
        private System.Windows.Forms.Label labelInterStimulusInterval;
        private System.Windows.Forms.TextBox textboxInterStimulusInterval;
        private System.Windows.Forms.Label labelPulseWidthAnodic;
        private System.Windows.Forms.TextBox textboxPulseWidthAnodic;
        private System.Windows.Forms.TabControl tabControlVisualization;
        private System.Windows.Forms.TabPage tabPageWaveform;
        private System.Windows.Forms.TabPage tabPageTable;
        private System.Windows.Forms.DataGridView dataGridViewStimulusTable;
        private System.Windows.Forms.Panel panelParameters;
        private System.Windows.Forms.Label labelStepSizeAmplitude;
        private System.Windows.Forms.CheckBox checkBoxAnodicFirst;
        private System.Windows.Forms.Label labelAmplitudeCathodic;
        private System.Windows.Forms.Label labelPulseWidthCathodic;
        private System.Windows.Forms.TextBox textboxPulseWidthCathodic;
        private System.Windows.Forms.TextBox textboxAmplitudeCathodicRequested;
        private System.Windows.Forms.TextBox textboxInterPulseInterval;
        private System.Windows.Forms.Label labelInterPulseInterval;
        private System.Windows.Forms.Button buttonClearPulses;
        private System.Windows.Forms.Button buttonReadPulses;
        private System.Windows.Forms.GroupBox groupBoxCathode;
        private System.Windows.Forms.GroupBox groupBoxAnode;
        private System.Windows.Forms.MenuStrip menuStrip;
        private System.Windows.Forms.ToolStripMenuItem fileToolStripMenuItem;
        private ZedGraph.ZedGraphControl zedGraphWaveform;
        private System.Windows.Forms.ToolStripMenuItem stimulusWaveformToolStripMenuItem;
        private System.Windows.Forms.ToolStripMenuItem openFileToolStripMenuItem;
        private System.Windows.Forms.ToolStripMenuItem saveFileToolStripMenuItem;
        private System.Windows.Forms.TableLayoutPanel tableLayoutPanel1;
        private System.Windows.Forms.ToolTip toolTip1;
        private System.Windows.Forms.FlowLayoutPanel flowLayoutPanel1;
        private System.Windows.Forms.TextBox textBoxStepSize;
        private System.Windows.Forms.GroupBox groupBox1;
        private System.Windows.Forms.TextBox textboxAmplitudeCathodic;
        private System.Windows.Forms.TextBox textboxAmplitudeAnodic;
        private System.Windows.Forms.Panel panelProbe;
=======
>>>>>>> 5f4bcb86
    }
}<|MERGE_RESOLUTION|>--- conflicted
+++ resolved
@@ -28,626 +28,8 @@
         /// </summary>
         private void InitializeComponent()
         {
-<<<<<<< HEAD
-            this.components = new System.ComponentModel.Container();
-            System.ComponentModel.ComponentResourceManager resources = new System.ComponentModel.ComponentResourceManager(typeof(Rhs2116StimulusSequenceDialog));
-            this.buttonCancel = new System.Windows.Forms.Button();
-            this.statusStrip = new System.Windows.Forms.StatusStrip();
-            this.toolStripStatusIsValid = new System.Windows.Forms.ToolStripStatusLabel();
-            this.toolStripStatusSlotsUsed = new System.Windows.Forms.ToolStripStatusLabel();
-            this.buttonOk = new System.Windows.Forms.Button();
-            this.panelParameters = new System.Windows.Forms.Panel();
-            this.textBoxStepSize = new System.Windows.Forms.TextBox();
-            this.groupBoxCathode = new System.Windows.Forms.GroupBox();
-            this.textboxAmplitudeCathodic = new System.Windows.Forms.TextBox();
-            this.labelAmplitudeCathodic = new System.Windows.Forms.Label();
-            this.labelPulseWidthCathodic = new System.Windows.Forms.Label();
-            this.textboxPulseWidthCathodic = new System.Windows.Forms.TextBox();
-            this.textboxAmplitudeCathodicRequested = new System.Windows.Forms.TextBox();
-            this.groupBoxAnode = new System.Windows.Forms.GroupBox();
-            this.textboxAmplitudeAnodic = new System.Windows.Forms.TextBox();
-            this.labelAmplitudeAnodic = new System.Windows.Forms.Label();
-            this.labelPulseWidthAnodic = new System.Windows.Forms.Label();
-            this.textboxPulseWidthAnodic = new System.Windows.Forms.TextBox();
-            this.textboxAmplitudeAnodicRequested = new System.Windows.Forms.TextBox();
-            this.buttonClearPulses = new System.Windows.Forms.Button();
-            this.buttonReadPulses = new System.Windows.Forms.Button();
-            this.textboxInterPulseInterval = new System.Windows.Forms.TextBox();
-            this.labelInterPulseInterval = new System.Windows.Forms.Label();
-            this.labelStepSizeAmplitude = new System.Windows.Forms.Label();
-            this.checkBoxAnodicFirst = new System.Windows.Forms.CheckBox();
-            this.buttonAddPulses = new System.Windows.Forms.Button();
-            this.textboxDelay = new System.Windows.Forms.TextBox();
-            this.labelNumberOfPulses = new System.Windows.Forms.Label();
-            this.labelDelay = new System.Windows.Forms.Label();
-            this.textboxNumberOfStimuli = new System.Windows.Forms.TextBox();
-            this.checkboxBiphasicSymmetrical = new System.Windows.Forms.CheckBox();
-            this.textboxInterStimulusInterval = new System.Windows.Forms.TextBox();
-            this.labelInterStimulusInterval = new System.Windows.Forms.Label();
-            this.tabControlVisualization = new System.Windows.Forms.TabControl();
-            this.tabPageWaveform = new System.Windows.Forms.TabPage();
-            this.zedGraphWaveform = new ZedGraph.ZedGraphControl();
-            this.tabPageTable = new System.Windows.Forms.TabPage();
-            this.dataGridViewStimulusTable = new System.Windows.Forms.DataGridView();
-            this.menuStrip = new System.Windows.Forms.MenuStrip();
-            this.fileToolStripMenuItem = new System.Windows.Forms.ToolStripMenuItem();
-            this.stimulusWaveformToolStripMenuItem = new System.Windows.Forms.ToolStripMenuItem();
-            this.openFileToolStripMenuItem = new System.Windows.Forms.ToolStripMenuItem();
-            this.saveFileToolStripMenuItem = new System.Windows.Forms.ToolStripMenuItem();
-            this.tableLayoutPanel1 = new System.Windows.Forms.TableLayoutPanel();
-            this.groupBox1 = new System.Windows.Forms.GroupBox();
-            this.flowLayoutPanel1 = new System.Windows.Forms.FlowLayoutPanel();
-            this.toolTip1 = new System.Windows.Forms.ToolTip(this.components);
-            this.panelProbe = new System.Windows.Forms.Panel();
-            this.statusStrip.SuspendLayout();
-            this.panelParameters.SuspendLayout();
-            this.groupBoxCathode.SuspendLayout();
-            this.groupBoxAnode.SuspendLayout();
-            this.tabControlVisualization.SuspendLayout();
-            this.tabPageWaveform.SuspendLayout();
-            this.tabPageTable.SuspendLayout();
-            ((System.ComponentModel.ISupportInitialize)(this.dataGridViewStimulusTable)).BeginInit();
-            this.menuStrip.SuspendLayout();
-            this.tableLayoutPanel1.SuspendLayout();
-            this.groupBox1.SuspendLayout();
-            this.flowLayoutPanel1.SuspendLayout();
             this.SuspendLayout();
             // 
-            // buttonCancel
-            // 
-            this.buttonCancel.DialogResult = System.Windows.Forms.DialogResult.Cancel;
-            this.buttonCancel.Font = new System.Drawing.Font("Microsoft Sans Serif", 8F, System.Drawing.FontStyle.Regular, System.Drawing.GraphicsUnit.Point, ((byte)(0)));
-            this.buttonCancel.Location = new System.Drawing.Point(1394, 2);
-            this.buttonCancel.Margin = new System.Windows.Forms.Padding(3, 2, 3, 2);
-            this.buttonCancel.Name = "buttonCancel";
-            this.buttonCancel.Size = new System.Drawing.Size(144, 32);
-            this.buttonCancel.TabIndex = 0;
-            this.buttonCancel.Text = "Cancel";
-            this.buttonCancel.UseVisualStyleBackColor = true;
-            // 
-            // statusStrip
-            // 
-            this.statusStrip.AutoSize = false;
-            this.statusStrip.ImageScalingSize = new System.Drawing.Size(24, 24);
-            this.statusStrip.Items.AddRange(new System.Windows.Forms.ToolStripItem[] {
-            this.toolStripStatusIsValid,
-            this.toolStripStatusSlotsUsed});
-            this.statusStrip.Location = new System.Drawing.Point(0, 749);
-            this.statusStrip.Name = "statusStrip";
-            this.statusStrip.Padding = new System.Windows.Forms.Padding(3, 0, 12, 0);
-            this.statusStrip.Size = new System.Drawing.Size(1547, 26);
-            this.statusStrip.SizingGrip = false;
-            this.statusStrip.TabIndex = 1;
-            this.statusStrip.Text = "statusStrip1";
-            // 
-            // toolStripStatusIsValid
-            // 
-            this.toolStripStatusIsValid.BorderSides = System.Windows.Forms.ToolStripStatusLabelBorderSides.Right;
-            this.toolStripStatusIsValid.BorderStyle = System.Windows.Forms.Border3DStyle.Raised;
-            this.toolStripStatusIsValid.Image = global::OpenEphys.Onix1.Design.Properties.Resources.StatusReadyImage;
-            this.toolStripStatusIsValid.ImageScaling = System.Windows.Forms.ToolStripItemImageScaling.None;
-            this.toolStripStatusIsValid.Name = "toolStripStatusIsValid";
-            this.toolStripStatusIsValid.Size = new System.Drawing.Size(153, 21);
-            this.toolStripStatusIsValid.Text = "Valid stimulus sequence";
-            this.toolStripStatusIsValid.TextAlign = System.Drawing.ContentAlignment.MiddleLeft;
-            // 
-            // toolStripStatusSlotsUsed
-            // 
-            this.toolStripStatusSlotsUsed.Name = "toolStripStatusSlotsUsed";
-            this.toolStripStatusSlotsUsed.Size = new System.Drawing.Size(104, 21);
-            this.toolStripStatusSlotsUsed.Text = "100% of slots used";
-            this.toolStripStatusSlotsUsed.TextAlign = System.Drawing.ContentAlignment.MiddleLeft;
-            // 
-            // buttonOk
-            // 
-            this.buttonOk.Font = new System.Drawing.Font("Microsoft Sans Serif", 8F, System.Drawing.FontStyle.Regular, System.Drawing.GraphicsUnit.Point, ((byte)(0)));
-            this.buttonOk.Location = new System.Drawing.Point(1244, 2);
-            this.buttonOk.Margin = new System.Windows.Forms.Padding(3, 2, 3, 2);
-            this.buttonOk.Name = "buttonOk";
-            this.buttonOk.Size = new System.Drawing.Size(144, 32);
-            this.buttonOk.TabIndex = 4;
-            this.buttonOk.Text = "OK";
-            this.buttonOk.UseVisualStyleBackColor = true;
-            this.buttonOk.Click += new System.EventHandler(this.ButtonOk_Click);
-            // 
-            // panelParameters
-            // 
-            this.panelParameters.AutoScroll = true;
-            this.panelParameters.Controls.Add(this.textBoxStepSize);
-            this.panelParameters.Controls.Add(this.groupBoxCathode);
-            this.panelParameters.Controls.Add(this.groupBoxAnode);
-            this.panelParameters.Controls.Add(this.buttonClearPulses);
-            this.panelParameters.Controls.Add(this.buttonReadPulses);
-            this.panelParameters.Controls.Add(this.textboxInterPulseInterval);
-            this.panelParameters.Controls.Add(this.labelInterPulseInterval);
-            this.panelParameters.Controls.Add(this.labelStepSizeAmplitude);
-            this.panelParameters.Controls.Add(this.checkBoxAnodicFirst);
-            this.panelParameters.Controls.Add(this.buttonAddPulses);
-            this.panelParameters.Controls.Add(this.textboxDelay);
-            this.panelParameters.Controls.Add(this.labelNumberOfPulses);
-            this.panelParameters.Controls.Add(this.labelDelay);
-            this.panelParameters.Controls.Add(this.textboxNumberOfStimuli);
-            this.panelParameters.Controls.Add(this.checkboxBiphasicSymmetrical);
-            this.panelParameters.Controls.Add(this.textboxInterStimulusInterval);
-            this.panelParameters.Controls.Add(this.labelInterStimulusInterval);
-            this.panelParameters.Dock = System.Windows.Forms.DockStyle.Fill;
-            this.panelParameters.Location = new System.Drawing.Point(3, 17);
-            this.panelParameters.Margin = new System.Windows.Forms.Padding(3, 2, 3, 2);
-            this.panelParameters.Name = "panelParameters";
-            this.panelParameters.Size = new System.Drawing.Size(439, 285);
-            this.panelParameters.TabIndex = 0;
-            // 
-            // textBoxStepSize
-            // 
-            this.textBoxStepSize.Enabled = false;
-            this.textBoxStepSize.Location = new System.Drawing.Point(256, 32);
-            this.textBoxStepSize.Margin = new System.Windows.Forms.Padding(3, 2, 3, 2);
-            this.textBoxStepSize.Name = "textBoxStepSize";
-            this.textBoxStepSize.ReadOnly = true;
-            this.textBoxStepSize.Size = new System.Drawing.Size(161, 22);
-            this.textBoxStepSize.TabIndex = 34;
-            this.textBoxStepSize.TabStop = false;
-            // 
-            // groupBoxCathode
-            // 
-            this.groupBoxCathode.Controls.Add(this.textboxAmplitudeCathodic);
-            this.groupBoxCathode.Controls.Add(this.labelAmplitudeCathodic);
-            this.groupBoxCathode.Controls.Add(this.labelPulseWidthCathodic);
-            this.groupBoxCathode.Controls.Add(this.textboxPulseWidthCathodic);
-            this.groupBoxCathode.Controls.Add(this.textboxAmplitudeCathodicRequested);
-            this.groupBoxCathode.Location = new System.Drawing.Point(231, 94);
-            this.groupBoxCathode.Margin = new System.Windows.Forms.Padding(4);
-            this.groupBoxCathode.Name = "groupBoxCathode";
-            this.groupBoxCathode.Padding = new System.Windows.Forms.Padding(4);
-            this.groupBoxCathode.Size = new System.Drawing.Size(195, 101);
-            this.groupBoxCathode.TabIndex = 3;
-            this.groupBoxCathode.TabStop = false;
-            this.groupBoxCathode.Text = "Cathode";
-            this.groupBoxCathode.Visible = false;
-            // 
-            // textboxAmplitudeCathodic
-            // 
-            this.textboxAmplitudeCathodic.Location = new System.Drawing.Point(132, 39);
-            this.textboxAmplitudeCathodic.Margin = new System.Windows.Forms.Padding(3, 2, 3, 2);
-            this.textboxAmplitudeCathodic.Name = "textboxAmplitudeCathodic";
-            this.textboxAmplitudeCathodic.ReadOnly = true;
-            this.textboxAmplitudeCathodic.Size = new System.Drawing.Size(55, 22);
-            this.textboxAmplitudeCathodic.TabIndex = 9;
-            // 
-            // labelAmplitudeCathodic
-            // 
-            this.labelAmplitudeCathodic.AutoSize = true;
-            this.labelAmplitudeCathodic.Location = new System.Drawing.Point(11, 18);
-            this.labelAmplitudeCathodic.Name = "labelAmplitudeCathodic";
-            this.labelAmplitudeCathodic.Size = new System.Drawing.Size(94, 16);
-            this.labelAmplitudeCathodic.TabIndex = 23;
-            this.labelAmplitudeCathodic.Text = "Amplitude [µA]";
-            // 
-            // labelPulseWidthCathodic
-            // 
-            this.labelPulseWidthCathodic.AutoSize = true;
-            this.labelPulseWidthCathodic.Location = new System.Drawing.Point(11, 73);
-            this.labelPulseWidthCathodic.Name = "labelPulseWidthCathodic";
-            this.labelPulseWidthCathodic.Size = new System.Drawing.Size(107, 16);
-            this.labelPulseWidthCathodic.TabIndex = 24;
-            this.labelPulseWidthCathodic.Text = "Pulse Width [ms]";
-            // 
-            // textboxPulseWidthCathodic
-            // 
-            this.textboxPulseWidthCathodic.Location = new System.Drawing.Point(132, 68);
-            this.textboxPulseWidthCathodic.Margin = new System.Windows.Forms.Padding(3, 2, 3, 2);
-            this.textboxPulseWidthCathodic.Name = "textboxPulseWidthCathodic";
-            this.textboxPulseWidthCathodic.Size = new System.Drawing.Size(55, 22);
-            this.textboxPulseWidthCathodic.TabIndex = 6;
-            this.textboxPulseWidthCathodic.KeyPress += new System.Windows.Forms.KeyPressEventHandler(this.ParameterKeyPress_Time);
-            this.textboxPulseWidthCathodic.Leave += new System.EventHandler(this.Samples_TextChanged);
-            // 
-            // textboxAmplitudeCathodicRequested
-            // 
-            this.textboxAmplitudeCathodicRequested.Location = new System.Drawing.Point(132, 14);
-            this.textboxAmplitudeCathodicRequested.Margin = new System.Windows.Forms.Padding(3, 2, 3, 2);
-            this.textboxAmplitudeCathodicRequested.Name = "textboxAmplitudeCathodicRequested";
-            this.textboxAmplitudeCathodicRequested.Size = new System.Drawing.Size(55, 22);
-            this.textboxAmplitudeCathodicRequested.TabIndex = 5;
-            this.textboxAmplitudeCathodicRequested.Leave += new System.EventHandler(this.Amplitude_TextChanged);
-            // 
-            // groupBoxAnode
-            // 
-            this.groupBoxAnode.Controls.Add(this.textboxAmplitudeAnodic);
-            this.groupBoxAnode.Controls.Add(this.labelAmplitudeAnodic);
-            this.groupBoxAnode.Controls.Add(this.labelPulseWidthAnodic);
-            this.groupBoxAnode.Controls.Add(this.textboxPulseWidthAnodic);
-            this.groupBoxAnode.Controls.Add(this.textboxAmplitudeAnodicRequested);
-            this.groupBoxAnode.Location = new System.Drawing.Point(13, 94);
-            this.groupBoxAnode.Margin = new System.Windows.Forms.Padding(4);
-            this.groupBoxAnode.Name = "groupBoxAnode";
-            this.groupBoxAnode.Padding = new System.Windows.Forms.Padding(4);
-            this.groupBoxAnode.Size = new System.Drawing.Size(195, 101);
-            this.groupBoxAnode.TabIndex = 2;
-            this.groupBoxAnode.TabStop = false;
-            this.groupBoxAnode.Text = "Anode";
-            // 
-            // textboxAmplitudeAnodic
-            // 
-            this.textboxAmplitudeAnodic.Location = new System.Drawing.Point(129, 39);
-            this.textboxAmplitudeAnodic.Margin = new System.Windows.Forms.Padding(3, 2, 3, 2);
-            this.textboxAmplitudeAnodic.Name = "textboxAmplitudeAnodic";
-            this.textboxAmplitudeAnodic.ReadOnly = true;
-            this.textboxAmplitudeAnodic.Size = new System.Drawing.Size(55, 22);
-            this.textboxAmplitudeAnodic.TabIndex = 8;
-            // 
-            // labelAmplitudeAnodic
-            // 
-            this.labelAmplitudeAnodic.AutoSize = true;
-            this.labelAmplitudeAnodic.Location = new System.Drawing.Point(8, 18);
-            this.labelAmplitudeAnodic.Name = "labelAmplitudeAnodic";
-            this.labelAmplitudeAnodic.Size = new System.Drawing.Size(94, 16);
-            this.labelAmplitudeAnodic.TabIndex = 4;
-            this.labelAmplitudeAnodic.Text = "Amplitude [µA]";
-            // 
-            // labelPulseWidthAnodic
-            // 
-            this.labelPulseWidthAnodic.AutoSize = true;
-            this.labelPulseWidthAnodic.Location = new System.Drawing.Point(8, 73);
-            this.labelPulseWidthAnodic.Name = "labelPulseWidthAnodic";
-            this.labelPulseWidthAnodic.Size = new System.Drawing.Size(107, 16);
-            this.labelPulseWidthAnodic.TabIndex = 7;
-            this.labelPulseWidthAnodic.Text = "Pulse Width [ms]";
-            // 
-            // textboxPulseWidthAnodic
-            // 
-            this.textboxPulseWidthAnodic.Location = new System.Drawing.Point(129, 68);
-            this.textboxPulseWidthAnodic.Margin = new System.Windows.Forms.Padding(3, 2, 3, 2);
-            this.textboxPulseWidthAnodic.Name = "textboxPulseWidthAnodic";
-            this.textboxPulseWidthAnodic.Size = new System.Drawing.Size(55, 22);
-            this.textboxPulseWidthAnodic.TabIndex = 4;
-            this.textboxPulseWidthAnodic.KeyPress += new System.Windows.Forms.KeyPressEventHandler(this.ParameterKeyPress_Time);
-            this.textboxPulseWidthAnodic.Leave += new System.EventHandler(this.Samples_TextChanged);
-            // 
-            // textboxAmplitudeAnodicRequested
-            // 
-            this.textboxAmplitudeAnodicRequested.Location = new System.Drawing.Point(129, 14);
-            this.textboxAmplitudeAnodicRequested.Margin = new System.Windows.Forms.Padding(3, 2, 3, 2);
-            this.textboxAmplitudeAnodicRequested.Name = "textboxAmplitudeAnodicRequested";
-            this.textboxAmplitudeAnodicRequested.Size = new System.Drawing.Size(55, 22);
-            this.textboxAmplitudeAnodicRequested.TabIndex = 3;
-            this.textboxAmplitudeAnodicRequested.Leave += new System.EventHandler(this.Amplitude_TextChanged);
-            // 
-            // buttonClearPulses
-            // 
-            this.buttonClearPulses.Font = new System.Drawing.Font("Microsoft Sans Serif", 8F);
-            this.buttonClearPulses.Location = new System.Drawing.Point(19, 238);
-            this.buttonClearPulses.Margin = new System.Windows.Forms.Padding(3, 2, 3, 2);
-            this.buttonClearPulses.Name = "buttonClearPulses";
-            this.buttonClearPulses.Size = new System.Drawing.Size(99, 34);
-            this.buttonClearPulses.TabIndex = 7;
-            this.buttonClearPulses.TabStop = false;
-            this.buttonClearPulses.Text = "Clear";
-            this.toolTip1.SetToolTip(this.buttonClearPulses, "Removes the settings for all selected contacts. If no contacts are selected, this" +
-        " will clear the parameters for all contacts.");
-            this.buttonClearPulses.UseVisualStyleBackColor = true;
-            this.buttonClearPulses.Click += new System.EventHandler(this.ButtonClearPulses_Click);
-            // 
-            // buttonReadPulses
-            // 
-            this.buttonReadPulses.Font = new System.Drawing.Font("Microsoft Sans Serif", 8F);
-            this.buttonReadPulses.Location = new System.Drawing.Point(123, 238);
-            this.buttonReadPulses.Margin = new System.Windows.Forms.Padding(3, 2, 3, 2);
-            this.buttonReadPulses.Name = "buttonReadPulses";
-            this.buttonReadPulses.Size = new System.Drawing.Size(100, 34);
-            this.buttonReadPulses.TabIndex = 8;
-            this.buttonReadPulses.TabStop = false;
-            this.buttonReadPulses.Text = "Read";
-            this.toolTip1.SetToolTip(this.buttonReadPulses, "If a single contact is selected, this will read the current settings for that con" +
-        "tact and display in the parameters. Useful for copying settings from one channel" +
-        " to another.");
-            this.buttonReadPulses.UseVisualStyleBackColor = true;
-            this.buttonReadPulses.Click += new System.EventHandler(this.ButtonReadPulses_Click);
-            // 
-            // textboxInterPulseInterval
-            // 
-            this.textboxInterPulseInterval.Location = new System.Drawing.Point(363, 66);
-            this.textboxInterPulseInterval.Margin = new System.Windows.Forms.Padding(3, 2, 3, 2);
-            this.textboxInterPulseInterval.Name = "textboxInterPulseInterval";
-            this.textboxInterPulseInterval.Size = new System.Drawing.Size(55, 22);
-            this.textboxInterPulseInterval.TabIndex = 1;
-            this.textboxInterPulseInterval.KeyPress += new System.Windows.Forms.KeyPressEventHandler(this.ParameterKeyPress_Time);
-            this.textboxInterPulseInterval.Leave += new System.EventHandler(this.Samples_TextChanged);
-            // 
-            // labelInterPulseInterval
-            // 
-            this.labelInterPulseInterval.AutoSize = true;
-            this.labelInterPulseInterval.Location = new System.Drawing.Point(251, 70);
-            this.labelInterPulseInterval.Name = "labelInterPulseInterval";
-            this.labelInterPulseInterval.Size = new System.Drawing.Size(99, 16);
-            this.labelInterPulseInterval.TabIndex = 29;
-            this.labelInterPulseInterval.Text = "Inter-Pulse [ms]";
-            // 
-            // labelStepSizeAmplitude
-            // 
-            this.labelStepSizeAmplitude.AutoSize = true;
-            this.labelStepSizeAmplitude.Location = new System.Drawing.Point(251, 14);
-            this.labelStepSizeAmplitude.Name = "labelStepSizeAmplitude";
-            this.labelStepSizeAmplitude.Size = new System.Drawing.Size(135, 16);
-            this.labelStepSizeAmplitude.TabIndex = 17;
-            this.labelStepSizeAmplitude.Text = "Step Size (Amplitude)";
-            // 
-            // checkBoxAnodicFirst
-            // 
-            this.checkBoxAnodicFirst.AutoSize = true;
-            this.checkBoxAnodicFirst.CheckAlign = System.Drawing.ContentAlignment.MiddleRight;
-            this.checkBoxAnodicFirst.Checked = true;
-            this.checkBoxAnodicFirst.CheckState = System.Windows.Forms.CheckState.Checked;
-            this.checkBoxAnodicFirst.Location = new System.Drawing.Point(91, 33);
-            this.checkBoxAnodicFirst.Margin = new System.Windows.Forms.Padding(3, 2, 3, 2);
-            this.checkBoxAnodicFirst.Name = "checkBoxAnodicFirst";
-            this.checkBoxAnodicFirst.Size = new System.Drawing.Size(96, 20);
-            this.checkBoxAnodicFirst.TabIndex = 16;
-            this.checkBoxAnodicFirst.TabStop = false;
-            this.checkBoxAnodicFirst.Text = "Anodic First";
-            this.checkBoxAnodicFirst.UseVisualStyleBackColor = true;
-            this.checkBoxAnodicFirst.CheckedChanged += new System.EventHandler(this.Checkbox_CheckedChanged);
-            // 
-            // buttonAddPulses
-            // 
-            this.buttonAddPulses.Font = new System.Drawing.Font("Microsoft Sans Serif", 8F);
-            this.buttonAddPulses.Location = new System.Drawing.Point(318, 238);
-            this.buttonAddPulses.Margin = new System.Windows.Forms.Padding(3, 2, 3, 2);
-            this.buttonAddPulses.Name = "buttonAddPulses";
-            this.buttonAddPulses.Size = new System.Drawing.Size(100, 34);
-            this.buttonAddPulses.TabIndex = 6;
-            this.buttonAddPulses.Text = "Apply";
-            this.toolTip1.SetToolTip(this.buttonAddPulses, "Applies the currently chosen parameters to all selected contacts. If no contacts " +
-        "are selected, this will apply the settings to all contacts.");
-            this.buttonAddPulses.UseVisualStyleBackColor = true;
-            this.buttonAddPulses.Click += new System.EventHandler(this.ButtonAddPulses_Click);
-            // 
-            // textboxDelay
-            // 
-            this.textboxDelay.Location = new System.Drawing.Point(143, 66);
-            this.textboxDelay.Margin = new System.Windows.Forms.Padding(3, 2, 3, 2);
-            this.textboxDelay.Name = "textboxDelay";
-            this.textboxDelay.Size = new System.Drawing.Size(55, 22);
-            this.textboxDelay.TabIndex = 0;
-            this.textboxDelay.KeyPress += new System.Windows.Forms.KeyPressEventHandler(this.ParameterKeyPress_Time);
-            this.textboxDelay.Leave += new System.EventHandler(this.Samples_TextChanged);
-            // 
-            // labelNumberOfPulses
-            // 
-            this.labelNumberOfPulses.AutoSize = true;
-            this.labelNumberOfPulses.Location = new System.Drawing.Point(237, 206);
-            this.labelNumberOfPulses.Name = "labelNumberOfPulses";
-            this.labelNumberOfPulses.Size = new System.Drawing.Size(113, 16);
-            this.labelNumberOfPulses.TabIndex = 13;
-            this.labelNumberOfPulses.Text = "Number of Pulses";
-            // 
-            // labelDelay
-            // 
-            this.labelDelay.AutoSize = true;
-            this.labelDelay.Location = new System.Drawing.Point(61, 70);
-            this.labelDelay.Name = "labelDelay";
-            this.labelDelay.Size = new System.Drawing.Size(72, 16);
-            this.labelDelay.TabIndex = 3;
-            this.labelDelay.Text = "Delay [ms]";
-            // 
-            // textboxNumberOfStimuli
-            // 
-            this.textboxNumberOfStimuli.Location = new System.Drawing.Point(363, 202);
-            this.textboxNumberOfStimuli.Margin = new System.Windows.Forms.Padding(3, 2, 3, 2);
-            this.textboxNumberOfStimuli.Name = "textboxNumberOfStimuli";
-            this.textboxNumberOfStimuli.Size = new System.Drawing.Size(55, 22);
-            this.textboxNumberOfStimuli.TabIndex = 5;
-            // 
-            // checkboxBiphasicSymmetrical
-            // 
-            this.checkboxBiphasicSymmetrical.AutoSize = true;
-            this.checkboxBiphasicSymmetrical.CheckAlign = System.Drawing.ContentAlignment.MiddleRight;
-            this.checkboxBiphasicSymmetrical.Checked = true;
-            this.checkboxBiphasicSymmetrical.CheckState = System.Windows.Forms.CheckState.Checked;
-            this.checkboxBiphasicSymmetrical.Location = new System.Drawing.Point(43, 14);
-            this.checkboxBiphasicSymmetrical.Margin = new System.Windows.Forms.Padding(3, 2, 3, 2);
-            this.checkboxBiphasicSymmetrical.Name = "checkboxBiphasicSymmetrical";
-            this.checkboxBiphasicSymmetrical.Size = new System.Drawing.Size(144, 20);
-            this.checkboxBiphasicSymmetrical.TabIndex = 5;
-            this.checkboxBiphasicSymmetrical.TabStop = false;
-            this.checkboxBiphasicSymmetrical.Text = "Biphasic Symmetric";
-            this.checkboxBiphasicSymmetrical.UseVisualStyleBackColor = true;
-            this.checkboxBiphasicSymmetrical.CheckedChanged += new System.EventHandler(this.Checkbox_CheckedChanged);
-            // 
-            // textboxInterStimulusInterval
-            // 
-            this.textboxInterStimulusInterval.Location = new System.Drawing.Point(143, 201);
-            this.textboxInterStimulusInterval.Margin = new System.Windows.Forms.Padding(3, 2, 3, 2);
-            this.textboxInterStimulusInterval.Name = "textboxInterStimulusInterval";
-            this.textboxInterStimulusInterval.Size = new System.Drawing.Size(55, 22);
-            this.textboxInterStimulusInterval.TabIndex = 4;
-            this.textboxInterStimulusInterval.KeyPress += new System.Windows.Forms.KeyPressEventHandler(this.ParameterKeyPress_Time);
-            this.textboxInterStimulusInterval.Leave += new System.EventHandler(this.Samples_TextChanged);
-            // 
-            // labelInterStimulusInterval
-            // 
-            this.labelInterStimulusInterval.AutoSize = true;
-            this.labelInterStimulusInterval.Location = new System.Drawing.Point(15, 204);
-            this.labelInterStimulusInterval.Name = "labelInterStimulusInterval";
-            this.labelInterStimulusInterval.Size = new System.Drawing.Size(115, 16);
-            this.labelInterStimulusInterval.TabIndex = 9;
-            this.labelInterStimulusInterval.Text = "Inter-Stimulus [ms]";
-            // 
-            // tabControlVisualization
-            // 
-            this.tabControlVisualization.Controls.Add(this.tabPageWaveform);
-            this.tabControlVisualization.Controls.Add(this.tabPageTable);
-            this.tabControlVisualization.Dock = System.Windows.Forms.DockStyle.Fill;
-            this.tabControlVisualization.Location = new System.Drawing.Point(3, 2);
-            this.tabControlVisualization.Margin = new System.Windows.Forms.Padding(3, 2, 3, 2);
-            this.tabControlVisualization.Name = "tabControlVisualization";
-            this.tableLayoutPanel1.SetRowSpan(this.tabControlVisualization, 2);
-            this.tabControlVisualization.SelectedIndex = 0;
-            this.tabControlVisualization.Size = new System.Drawing.Size(1090, 679);
-            this.tabControlVisualization.TabIndex = 6;
-            // 
-            // tabPageWaveform
-            // 
-            this.tabPageWaveform.Controls.Add(this.zedGraphWaveform);
-            this.tabPageWaveform.Location = new System.Drawing.Point(4, 25);
-            this.tabPageWaveform.Margin = new System.Windows.Forms.Padding(3, 2, 3, 2);
-            this.tabPageWaveform.Name = "tabPageWaveform";
-            this.tabPageWaveform.Padding = new System.Windows.Forms.Padding(3, 2, 3, 2);
-            this.tabPageWaveform.Size = new System.Drawing.Size(1082, 650);
-            this.tabPageWaveform.TabIndex = 0;
-            this.tabPageWaveform.Text = "Stimulus Waveform";
-            this.tabPageWaveform.UseVisualStyleBackColor = true;
-            // 
-            // zedGraphWaveform
-            // 
-            this.zedGraphWaveform.Dock = System.Windows.Forms.DockStyle.Fill;
-            this.zedGraphWaveform.Location = new System.Drawing.Point(3, 2);
-            this.zedGraphWaveform.Margin = new System.Windows.Forms.Padding(0);
-            this.zedGraphWaveform.Name = "zedGraphWaveform";
-            this.zedGraphWaveform.ScrollGrace = 0D;
-            this.zedGraphWaveform.ScrollMaxX = 0D;
-            this.zedGraphWaveform.ScrollMaxY = 0D;
-            this.zedGraphWaveform.ScrollMaxY2 = 0D;
-            this.zedGraphWaveform.ScrollMinX = 0D;
-            this.zedGraphWaveform.ScrollMinY = 0D;
-            this.zedGraphWaveform.ScrollMinY2 = 0D;
-            this.zedGraphWaveform.Size = new System.Drawing.Size(1076, 646);
-            this.zedGraphWaveform.TabIndex = 4;
-            this.zedGraphWaveform.UseExtendedPrintDialog = true;
-            // 
-            // tabPageTable
-            // 
-            this.tabPageTable.Controls.Add(this.dataGridViewStimulusTable);
-            this.tabPageTable.Location = new System.Drawing.Point(4, 25);
-            this.tabPageTable.Margin = new System.Windows.Forms.Padding(3, 2, 3, 2);
-            this.tabPageTable.Name = "tabPageTable";
-            this.tabPageTable.Padding = new System.Windows.Forms.Padding(3, 2, 3, 2);
-            this.tabPageTable.Size = new System.Drawing.Size(1082, 646);
-            this.tabPageTable.TabIndex = 1;
-            this.tabPageTable.Text = "Table";
-            this.tabPageTable.UseVisualStyleBackColor = true;
-            // 
-            // dataGridViewStimulusTable
-            // 
-            this.dataGridViewStimulusTable.AllowUserToAddRows = false;
-            this.dataGridViewStimulusTable.AllowUserToDeleteRows = false;
-            this.dataGridViewStimulusTable.AutoSizeColumnsMode = System.Windows.Forms.DataGridViewAutoSizeColumnsMode.Fill;
-            this.dataGridViewStimulusTable.ClipboardCopyMode = System.Windows.Forms.DataGridViewClipboardCopyMode.EnableWithoutHeaderText;
-            this.dataGridViewStimulusTable.ColumnHeadersHeightSizeMode = System.Windows.Forms.DataGridViewColumnHeadersHeightSizeMode.AutoSize;
-            this.dataGridViewStimulusTable.Dock = System.Windows.Forms.DockStyle.Fill;
-            this.dataGridViewStimulusTable.Location = new System.Drawing.Point(3, 2);
-            this.dataGridViewStimulusTable.Margin = new System.Windows.Forms.Padding(3, 2, 3, 2);
-            this.dataGridViewStimulusTable.Name = "dataGridViewStimulusTable";
-            this.dataGridViewStimulusTable.RowHeadersWidth = 62;
-            this.dataGridViewStimulusTable.RowTemplate.Height = 28;
-            this.dataGridViewStimulusTable.Size = new System.Drawing.Size(1076, 642);
-            this.dataGridViewStimulusTable.TabIndex = 0;
-            this.dataGridViewStimulusTable.CellEndEdit += new System.Windows.Forms.DataGridViewCellEventHandler(this.DataGridViewStimulusTable_CellEndEdit);
-            this.dataGridViewStimulusTable.DataBindingComplete += new System.Windows.Forms.DataGridViewBindingCompleteEventHandler(this.DataGridViewStimulusTable_DataBindingComplete);
-            this.dataGridViewStimulusTable.DataError += new System.Windows.Forms.DataGridViewDataErrorEventHandler(this.DataGridViewStimulusTable_DataError);
-            // 
-            // menuStrip
-            // 
-            this.menuStrip.ImageScalingSize = new System.Drawing.Size(24, 24);
-            this.menuStrip.Items.AddRange(new System.Windows.Forms.ToolStripItem[] {
-            this.fileToolStripMenuItem});
-            this.menuStrip.Location = new System.Drawing.Point(0, 0);
-            this.menuStrip.Name = "menuStrip";
-            this.menuStrip.Padding = new System.Windows.Forms.Padding(5, 2, 0, 2);
-            this.menuStrip.Size = new System.Drawing.Size(1547, 24);
-            this.menuStrip.TabIndex = 7;
-            this.menuStrip.Text = "menuStrip1";
-            // 
-            // fileToolStripMenuItem
-            // 
-            this.fileToolStripMenuItem.DropDownItems.AddRange(new System.Windows.Forms.ToolStripItem[] {
-            this.stimulusWaveformToolStripMenuItem});
-            this.fileToolStripMenuItem.Name = "fileToolStripMenuItem";
-            this.fileToolStripMenuItem.Size = new System.Drawing.Size(37, 20);
-            this.fileToolStripMenuItem.Text = "File";
-            // 
-            // stimulusWaveformToolStripMenuItem
-            // 
-            this.stimulusWaveformToolStripMenuItem.DropDownItems.AddRange(new System.Windows.Forms.ToolStripItem[] {
-            this.openFileToolStripMenuItem,
-            this.saveFileToolStripMenuItem});
-            this.stimulusWaveformToolStripMenuItem.Name = "stimulusWaveformToolStripMenuItem";
-            this.stimulusWaveformToolStripMenuItem.Size = new System.Drawing.Size(178, 22);
-            this.stimulusWaveformToolStripMenuItem.Text = "Stimulus Waveform";
-            // 
-            // openFileToolStripMenuItem
-            // 
-            this.openFileToolStripMenuItem.Name = "openFileToolStripMenuItem";
-            this.openFileToolStripMenuItem.Size = new System.Drawing.Size(124, 22);
-            this.openFileToolStripMenuItem.Text = "Open File";
-            this.openFileToolStripMenuItem.Click += new System.EventHandler(this.MenuItemLoadFile_Click);
-            // 
-            // saveFileToolStripMenuItem
-            // 
-            this.saveFileToolStripMenuItem.Name = "saveFileToolStripMenuItem";
-            this.saveFileToolStripMenuItem.Size = new System.Drawing.Size(124, 22);
-            this.saveFileToolStripMenuItem.Text = "Save File";
-            this.saveFileToolStripMenuItem.Click += new System.EventHandler(this.MenuItemSaveFile_Click);
-            // 
-            // tableLayoutPanel1
-            // 
-            this.tableLayoutPanel1.ColumnCount = 2;
-            this.tableLayoutPanel1.ColumnStyles.Add(new System.Windows.Forms.ColumnStyle(System.Windows.Forms.SizeType.Percent, 100F));
-            this.tableLayoutPanel1.ColumnStyles.Add(new System.Windows.Forms.ColumnStyle(System.Windows.Forms.SizeType.Absolute, 451F));
-            this.tableLayoutPanel1.Controls.Add(this.groupBox1, 1, 1);
-            this.tableLayoutPanel1.Controls.Add(this.panelProbe, 1, 0);
-            this.tableLayoutPanel1.Controls.Add(this.tabControlVisualization, 0, 0);
-            this.tableLayoutPanel1.Controls.Add(this.flowLayoutPanel1, 0, 2);
-            this.tableLayoutPanel1.Dock = System.Windows.Forms.DockStyle.Fill;
-            this.tableLayoutPanel1.Location = new System.Drawing.Point(0, 24);
-            this.tableLayoutPanel1.Margin = new System.Windows.Forms.Padding(3, 2, 3, 2);
-            this.tableLayoutPanel1.Name = "tableLayoutPanel1";
-            this.tableLayoutPanel1.RowCount = 3;
-            this.tableLayoutPanel1.RowStyles.Add(new System.Windows.Forms.RowStyle(System.Windows.Forms.SizeType.Percent, 100F));
-            this.tableLayoutPanel1.RowStyles.Add(new System.Windows.Forms.RowStyle(System.Windows.Forms.SizeType.Absolute, 308F));
-            this.tableLayoutPanel1.RowStyles.Add(new System.Windows.Forms.RowStyle(System.Windows.Forms.SizeType.Absolute, 42F));
-            this.tableLayoutPanel1.Size = new System.Drawing.Size(1547, 725);
-            this.tableLayoutPanel1.TabIndex = 8;
-            // 
-            // groupBox1
-            // 
-            this.groupBox1.Controls.Add(this.panelParameters);
-            this.groupBox1.Dock = System.Windows.Forms.DockStyle.Fill;
-            this.groupBox1.Location = new System.Drawing.Point(1099, 377);
-            this.groupBox1.Margin = new System.Windows.Forms.Padding(3, 2, 3, 2);
-            this.groupBox1.Name = "groupBox1";
-            this.groupBox1.Padding = new System.Windows.Forms.Padding(3, 2, 3, 2);
-            this.groupBox1.Size = new System.Drawing.Size(445, 304);
-            this.groupBox1.TabIndex = 0;
-            this.groupBox1.TabStop = false;
-            this.groupBox1.Text = "Define Stimuli";
-            // 
-            // flowLayoutPanel1
-            // 
-            this.tableLayoutPanel1.SetColumnSpan(this.flowLayoutPanel1, 2);
-            this.flowLayoutPanel1.Controls.Add(this.buttonCancel);
-            this.flowLayoutPanel1.Controls.Add(this.buttonOk);
-            this.flowLayoutPanel1.Dock = System.Windows.Forms.DockStyle.Fill;
-            this.flowLayoutPanel1.FlowDirection = System.Windows.Forms.FlowDirection.RightToLeft;
-            this.flowLayoutPanel1.Location = new System.Drawing.Point(3, 685);
-            this.flowLayoutPanel1.Margin = new System.Windows.Forms.Padding(3, 2, 3, 2);
-            this.flowLayoutPanel1.Name = "flowLayoutPanel1";
-            this.flowLayoutPanel1.Size = new System.Drawing.Size(1541, 38);
-            this.flowLayoutPanel1.TabIndex = 7;
-            // 
-            // panelProbe
-            // 
-            this.panelProbe.Dock = System.Windows.Forms.DockStyle.Fill;
-            this.panelProbe.Location = new System.Drawing.Point(1099, 2);
-            this.panelProbe.Margin = new System.Windows.Forms.Padding(3, 2, 3, 2);
-            this.panelProbe.Name = "panelProbe";
-            this.panelProbe.Size = new System.Drawing.Size(445, 371);
-            this.panelProbe.TabIndex = 0;
-            // 
-=======
-            this.SuspendLayout();
-            // 
->>>>>>> 5f4bcb86
             // Rhs2116StimulusSequenceDialog
             // 
             this.AutoScaleDimensions = new System.Drawing.SizeF(8F, 16F);
@@ -661,56 +43,5 @@
         }
 
         #endregion
-<<<<<<< HEAD
-        private System.Windows.Forms.StatusStrip statusStrip;
-        private System.Windows.Forms.ToolStripStatusLabel toolStripStatusIsValid;
-        private System.Windows.Forms.Button buttonCancel;
-        private System.Windows.Forms.ToolStripStatusLabel toolStripStatusSlotsUsed;
-        private System.Windows.Forms.Button buttonOk;
-        private System.Windows.Forms.Label labelAmplitudeAnodic;
-        private System.Windows.Forms.Label labelDelay;
-        private System.Windows.Forms.TextBox textboxAmplitudeAnodicRequested;
-        private System.Windows.Forms.TextBox textboxDelay;
-        private System.Windows.Forms.CheckBox checkboxBiphasicSymmetrical;
-        private System.Windows.Forms.Button buttonAddPulses;
-        private System.Windows.Forms.Label labelNumberOfPulses;
-        private System.Windows.Forms.TextBox textboxNumberOfStimuli;
-        private System.Windows.Forms.Label labelInterStimulusInterval;
-        private System.Windows.Forms.TextBox textboxInterStimulusInterval;
-        private System.Windows.Forms.Label labelPulseWidthAnodic;
-        private System.Windows.Forms.TextBox textboxPulseWidthAnodic;
-        private System.Windows.Forms.TabControl tabControlVisualization;
-        private System.Windows.Forms.TabPage tabPageWaveform;
-        private System.Windows.Forms.TabPage tabPageTable;
-        private System.Windows.Forms.DataGridView dataGridViewStimulusTable;
-        private System.Windows.Forms.Panel panelParameters;
-        private System.Windows.Forms.Label labelStepSizeAmplitude;
-        private System.Windows.Forms.CheckBox checkBoxAnodicFirst;
-        private System.Windows.Forms.Label labelAmplitudeCathodic;
-        private System.Windows.Forms.Label labelPulseWidthCathodic;
-        private System.Windows.Forms.TextBox textboxPulseWidthCathodic;
-        private System.Windows.Forms.TextBox textboxAmplitudeCathodicRequested;
-        private System.Windows.Forms.TextBox textboxInterPulseInterval;
-        private System.Windows.Forms.Label labelInterPulseInterval;
-        private System.Windows.Forms.Button buttonClearPulses;
-        private System.Windows.Forms.Button buttonReadPulses;
-        private System.Windows.Forms.GroupBox groupBoxCathode;
-        private System.Windows.Forms.GroupBox groupBoxAnode;
-        private System.Windows.Forms.MenuStrip menuStrip;
-        private System.Windows.Forms.ToolStripMenuItem fileToolStripMenuItem;
-        private ZedGraph.ZedGraphControl zedGraphWaveform;
-        private System.Windows.Forms.ToolStripMenuItem stimulusWaveformToolStripMenuItem;
-        private System.Windows.Forms.ToolStripMenuItem openFileToolStripMenuItem;
-        private System.Windows.Forms.ToolStripMenuItem saveFileToolStripMenuItem;
-        private System.Windows.Forms.TableLayoutPanel tableLayoutPanel1;
-        private System.Windows.Forms.ToolTip toolTip1;
-        private System.Windows.Forms.FlowLayoutPanel flowLayoutPanel1;
-        private System.Windows.Forms.TextBox textBoxStepSize;
-        private System.Windows.Forms.GroupBox groupBox1;
-        private System.Windows.Forms.TextBox textboxAmplitudeCathodic;
-        private System.Windows.Forms.TextBox textboxAmplitudeAnodic;
-        private System.Windows.Forms.Panel panelProbe;
-=======
->>>>>>> 5f4bcb86
     }
 }