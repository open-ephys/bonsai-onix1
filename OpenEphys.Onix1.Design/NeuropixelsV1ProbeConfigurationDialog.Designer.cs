--- conflicted
+++ resolved
@@ -29,8 +29,6 @@
         private void InitializeComponent()
         {
             this.components = new System.ComponentModel.Container();
-            System.Windows.Forms.Label label1;
-            System.Windows.Forms.Label label3;
             System.Windows.Forms.Label label4;
             System.Windows.Forms.Label label2;
             System.Windows.Forms.Label labelPresets;
@@ -73,8 +71,6 @@
             this.comboBoxReference = new System.Windows.Forms.ComboBox();
             this.comboBoxLfpGain = new System.Windows.Forms.ComboBox();
             this.comboBoxApGain = new System.Windows.Forms.ComboBox();
-            label1 = new System.Windows.Forms.Label();
-            label3 = new System.Windows.Forms.Label();
             label4 = new System.Windows.Forms.Label();
             label2 = new System.Windows.Forms.Label();
             labelPresets = new System.Windows.Forms.Label();
@@ -94,35 +90,13 @@
             this.panelOptions.SuspendLayout();
             this.SuspendLayout();
             // 
-            // label1
-            // 
-            label1.Anchor = ((System.Windows.Forms.AnchorStyles)((System.Windows.Forms.AnchorStyles.Bottom | System.Windows.Forms.AnchorStyles.Right)));
-            label1.AutoSize = true;
-            label1.Location = new System.Drawing.Point(8, 647);
-            label1.Margin = new System.Windows.Forms.Padding(4, 0, 4, 0);
-            label1.Name = "label1";
-            label1.Size = new System.Drawing.Size(39, 16);
-            label1.TabIndex = 31;
-            label1.Text = "0 mm";
-            // 
-            // label3
-            // 
-            label3.Anchor = ((System.Windows.Forms.AnchorStyles)((System.Windows.Forms.AnchorStyles.Top | System.Windows.Forms.AnchorStyles.Right)));
-            label3.AutoSize = true;
-            label3.Location = new System.Drawing.Point(4, 0);
-            label3.Margin = new System.Windows.Forms.Padding(4, 0, 4, 0);
-            label3.Name = "label3";
-            label3.Size = new System.Drawing.Size(46, 16);
-            label3.TabIndex = 32;
-            label3.Text = "10 mm";
-            // 
             // label4
             // 
             label4.AutoSize = true;
             label4.Location = new System.Drawing.Point(13, 277);
             label4.Name = "label4";
             label4.Size = new System.Drawing.Size(71, 16);
-            label4.TabIndex = 40;
+            label4.TabIndex = 13;
             label4.Text = "Correction:";
             // 
             // label2
@@ -131,7 +105,7 @@
             label2.Location = new System.Drawing.Point(13, 210);
             label2.Name = "label2";
             label2.Size = new System.Drawing.Size(71, 16);
-            label2.TabIndex = 38;
+            label2.TabIndex = 9;
             label2.Text = "Correction:";
             // 
             // labelPresets
@@ -140,7 +114,7 @@
             labelPresets.Location = new System.Drawing.Point(13, 405);
             labelPresets.Name = "labelPresets";
             labelPresets.Size = new System.Drawing.Size(56, 32);
-            labelPresets.TabIndex = 25;
+            labelPresets.TabIndex = 21;
             labelPresets.Text = "Channel\r\nPresets:";
             // 
             // adcCalibrationFile
@@ -150,7 +124,7 @@
             adcCalibrationFile.MaximumSize = new System.Drawing.Size(177, 36);
             adcCalibrationFile.Name = "adcCalibrationFile";
             adcCalibrationFile.Size = new System.Drawing.Size(130, 16);
-            adcCalibrationFile.TabIndex = 11;
+            adcCalibrationFile.TabIndex = 0;
             adcCalibrationFile.Text = "ADC Calibration File:";
             // 
             // gainCalibrationFile
@@ -160,7 +134,7 @@
             gainCalibrationFile.MaximumSize = new System.Drawing.Size(177, 36);
             gainCalibrationFile.Name = "gainCalibrationFile";
             gainCalibrationFile.Size = new System.Drawing.Size(130, 16);
-            gainCalibrationFile.TabIndex = 8;
+            gainCalibrationFile.TabIndex = 4;
             gainCalibrationFile.Text = "Gain Calibration File:";
             // 
             // spikeFilter
@@ -169,7 +143,7 @@
             spikeFilter.Location = new System.Drawing.Point(13, 310);
             spikeFilter.Name = "spikeFilter";
             spikeFilter.Size = new System.Drawing.Size(77, 16);
-            spikeFilter.TabIndex = 6;
+            spikeFilter.TabIndex = 15;
             spikeFilter.Text = "Spike Filter:";
             // 
             // Reference
@@ -178,7 +152,7 @@
             Reference.Location = new System.Drawing.Point(13, 378);
             Reference.Name = "Reference";
             Reference.Size = new System.Drawing.Size(73, 16);
-            Reference.TabIndex = 4;
+            Reference.TabIndex = 19;
             Reference.Text = "Reference:";
             // 
             // lfpGain
@@ -187,7 +161,7 @@
             lfpGain.Location = new System.Drawing.Point(13, 244);
             lfpGain.Name = "lfpGain";
             lfpGain.Size = new System.Drawing.Size(65, 16);
-            lfpGain.TabIndex = 2;
+            lfpGain.TabIndex = 11;
             lfpGain.Text = "LFP Gain:";
             // 
             // apGain
@@ -196,7 +170,7 @@
             apGain.Location = new System.Drawing.Point(13, 178);
             apGain.Name = "apGain";
             apGain.Size = new System.Drawing.Size(59, 16);
-            apGain.TabIndex = 0;
+            apGain.TabIndex = 7;
             apGain.Text = "AP Gain:";
             // 
             // invertPolarity
@@ -205,7 +179,7 @@
             invertPolarity.Location = new System.Drawing.Point(13, 332);
             invertPolarity.Name = "invertPolarity";
             invertPolarity.Size = new System.Drawing.Size(55, 32);
-            invertPolarity.TabIndex = 42;
+            invertPolarity.TabIndex = 17;
             invertPolarity.Text = "Invert\r\nPolarity:";
             // 
             // toolStripLabelAdcCalibrationSN
@@ -277,12 +251,12 @@
             // 
             this.tableLayoutPanel1.ColumnCount = 3;
             this.tableLayoutPanel1.ColumnStyles.Add(new System.Windows.Forms.ColumnStyle(System.Windows.Forms.SizeType.Percent, 100F));
-            this.tableLayoutPanel1.ColumnStyles.Add(new System.Windows.Forms.ColumnStyle(System.Windows.Forms.SizeType.Absolute, 60F));
+            this.tableLayoutPanel1.ColumnStyles.Add(new System.Windows.Forms.ColumnStyle(System.Windows.Forms.SizeType.Absolute, 55F));
             this.tableLayoutPanel1.ColumnStyles.Add(new System.Windows.Forms.ColumnStyle(System.Windows.Forms.SizeType.Absolute, 315F));
-            this.tableLayoutPanel1.Controls.Add(this.panelTrackBar, 1, 0);
             this.tableLayoutPanel1.Controls.Add(this.panelProbe, 0, 0);
             this.tableLayoutPanel1.Controls.Add(this.flowLayoutPanel1, 0, 1);
             this.tableLayoutPanel1.Controls.Add(this.panelOptions, 2, 0);
+            this.tableLayoutPanel1.Controls.Add(this.panelTrackBar, 1, 0);
             this.tableLayoutPanel1.Dock = System.Windows.Forms.DockStyle.Fill;
             this.tableLayoutPanel1.Location = new System.Drawing.Point(0, 24);
             this.tableLayoutPanel1.Margin = new System.Windows.Forms.Padding(4);
@@ -290,55 +264,29 @@
             this.tableLayoutPanel1.RowCount = 2;
             this.tableLayoutPanel1.RowStyles.Add(new System.Windows.Forms.RowStyle(System.Windows.Forms.SizeType.Percent, 100F));
             this.tableLayoutPanel1.RowStyles.Add(new System.Windows.Forms.RowStyle(System.Windows.Forms.SizeType.Absolute, 42F));
-<<<<<<< HEAD
             this.tableLayoutPanel1.Size = new System.Drawing.Size(1234, 712);
-            this.tableLayoutPanel1.TabIndex = 37;
-            // 
-=======
-            this.tableLayoutPanel1.Size = new System.Drawing.Size(1320, 747);
             this.tableLayoutPanel1.TabIndex = 0;
             // 
-            // panelProbe
-            // 
-            this.panelProbe.BackColor = System.Drawing.SystemColors.Control;
-            this.panelProbe.Controls.Add(this.panelTrackBar);
-            this.panelProbe.Dock = System.Windows.Forms.DockStyle.Fill;
-            this.panelProbe.Location = new System.Drawing.Point(4, 4);
-            this.panelProbe.Margin = new System.Windows.Forms.Padding(4);
-            this.panelProbe.Name = "panelProbe";
-            this.panelProbe.Size = new System.Drawing.Size(982, 697);
-            this.panelProbe.TabIndex = 0;
-            // 
->>>>>>> 5f4bcb86
             // panelTrackBar
             // 
-            this.panelTrackBar.Controls.Add(label1);
-            this.panelTrackBar.Controls.Add(label3);
             this.panelTrackBar.Controls.Add(this.trackBarProbePosition);
-<<<<<<< HEAD
-            this.panelTrackBar.Dock = System.Windows.Forms.DockStyle.Fill;
-            this.panelTrackBar.Location = new System.Drawing.Point(863, 4);
-=======
-            this.panelTrackBar.Location = new System.Drawing.Point(917, 5);
->>>>>>> 5f4bcb86
+            this.panelTrackBar.Location = new System.Drawing.Point(868, 4);
             this.panelTrackBar.Margin = new System.Windows.Forms.Padding(4);
             this.panelTrackBar.Name = "panelTrackBar";
-            this.panelTrackBar.Size = new System.Drawing.Size(52, 662);
+            this.panelTrackBar.Size = new System.Drawing.Size(47, 662);
             this.panelTrackBar.TabIndex = 33;
             // 
             // trackBarProbePosition
             // 
-            this.trackBarProbePosition.Anchor = ((System.Windows.Forms.AnchorStyles)((((System.Windows.Forms.AnchorStyles.Top | System.Windows.Forms.AnchorStyles.Bottom) 
-            | System.Windows.Forms.AnchorStyles.Left) 
-            | System.Windows.Forms.AnchorStyles.Right)));
             this.trackBarProbePosition.AutoSize = false;
             this.trackBarProbePosition.BackColor = System.Drawing.SystemColors.Control;
-            this.trackBarProbePosition.Location = new System.Drawing.Point(9, 9);
+            this.trackBarProbePosition.Dock = System.Windows.Forms.DockStyle.Fill;
+            this.trackBarProbePosition.Location = new System.Drawing.Point(0, 0);
             this.trackBarProbePosition.Margin = new System.Windows.Forms.Padding(3, 2, 3, 2);
             this.trackBarProbePosition.Maximum = 100;
             this.trackBarProbePosition.Name = "trackBarProbePosition";
             this.trackBarProbePosition.Orientation = System.Windows.Forms.Orientation.Vertical;
-            this.trackBarProbePosition.Size = new System.Drawing.Size(36, 645);
+            this.trackBarProbePosition.Size = new System.Drawing.Size(47, 662);
             this.trackBarProbePosition.TabIndex = 30;
             this.trackBarProbePosition.TabStop = false;
             this.trackBarProbePosition.TickFrequency = 2;
@@ -353,7 +301,7 @@
             this.panelProbe.Location = new System.Drawing.Point(4, 4);
             this.panelProbe.Margin = new System.Windows.Forms.Padding(4);
             this.panelProbe.Name = "panelProbe";
-            this.panelProbe.Size = new System.Drawing.Size(851, 662);
+            this.panelProbe.Size = new System.Drawing.Size(856, 662);
             this.panelProbe.TabIndex = 0;
             // 
             // flowLayoutPanel1
@@ -433,7 +381,7 @@
             this.checkBoxInvertPolarity.Margin = new System.Windows.Forms.Padding(3, 2, 3, 2);
             this.checkBoxInvertPolarity.Name = "checkBoxInvertPolarity";
             this.checkBoxInvertPolarity.Size = new System.Drawing.Size(77, 20);
-            this.checkBoxInvertPolarity.TabIndex = 5;
+            this.checkBoxInvertPolarity.TabIndex = 18;
             this.checkBoxInvertPolarity.Text = "Enabled";
             this.checkBoxInvertPolarity.UseVisualStyleBackColor = true;
             // 
@@ -446,7 +394,7 @@
             this.textBoxLfpCorrection.Name = "textBoxLfpCorrection";
             this.textBoxLfpCorrection.ReadOnly = true;
             this.textBoxLfpCorrection.Size = new System.Drawing.Size(195, 22);
-            this.textBoxLfpCorrection.TabIndex = 41;
+            this.textBoxLfpCorrection.TabIndex = 14;
             this.textBoxLfpCorrection.TabStop = false;
             // 
             // textBoxApCorrection
@@ -458,7 +406,7 @@
             this.textBoxApCorrection.Name = "textBoxApCorrection";
             this.textBoxApCorrection.ReadOnly = true;
             this.textBoxApCorrection.Size = new System.Drawing.Size(195, 22);
-            this.textBoxApCorrection.TabIndex = 39;
+            this.textBoxApCorrection.TabIndex = 10;
             this.textBoxApCorrection.TabStop = false;
             // 
             // buttonViewAdcs
@@ -470,7 +418,7 @@
             this.buttonViewAdcs.Margin = new System.Windows.Forms.Padding(3, 2, 3, 2);
             this.buttonViewAdcs.Name = "buttonViewAdcs";
             this.buttonViewAdcs.Size = new System.Drawing.Size(284, 38);
-            this.buttonViewAdcs.TabIndex = 37;
+            this.buttonViewAdcs.TabIndex = 3;
             this.buttonViewAdcs.Text = "View ADC Correction Values";
             this.buttonViewAdcs.UseVisualStyleBackColor = true;
             this.buttonViewAdcs.Click += new System.EventHandler(this.ViewAdcs_Click);
@@ -482,7 +430,7 @@
             this.buttonChooseAdcCalibrationFile.Margin = new System.Windows.Forms.Padding(3, 2, 3, 2);
             this.buttonChooseAdcCalibrationFile.Name = "buttonChooseAdcCalibrationFile";
             this.buttonChooseAdcCalibrationFile.Size = new System.Drawing.Size(37, 25);
-            this.buttonChooseAdcCalibrationFile.TabIndex = 0;
+            this.buttonChooseAdcCalibrationFile.TabIndex = 2;
             this.buttonChooseAdcCalibrationFile.Text = "...";
             this.buttonChooseAdcCalibrationFile.UseVisualStyleBackColor = true;
             this.buttonChooseAdcCalibrationFile.Click += new System.EventHandler(this.ChooseAdcCalibrationFile_Click);
@@ -494,7 +442,7 @@
             this.buttonChooseGainCalibrationFile.Margin = new System.Windows.Forms.Padding(3, 2, 3, 2);
             this.buttonChooseGainCalibrationFile.Name = "buttonChooseGainCalibrationFile";
             this.buttonChooseGainCalibrationFile.Size = new System.Drawing.Size(37, 25);
-            this.buttonChooseGainCalibrationFile.TabIndex = 1;
+            this.buttonChooseGainCalibrationFile.TabIndex = 6;
             this.buttonChooseGainCalibrationFile.Text = "...";
             this.buttonChooseGainCalibrationFile.UseVisualStyleBackColor = true;
             this.buttonChooseGainCalibrationFile.Click += new System.EventHandler(this.ChooseGainCalibrationFile_Click);
@@ -506,13 +454,8 @@
             this.buttonEnableContacts.Location = new System.Drawing.Point(13, 464);
             this.buttonEnableContacts.Margin = new System.Windows.Forms.Padding(3, 2, 3, 2);
             this.buttonEnableContacts.Name = "buttonEnableContacts";
-<<<<<<< HEAD
-            this.buttonEnableContacts.Size = new System.Drawing.Size(284, 44);
-            this.buttonEnableContacts.TabIndex = 28;
-=======
-            this.buttonEnableContacts.Size = new System.Drawing.Size(299, 44);
-            this.buttonEnableContacts.TabIndex = 8;
->>>>>>> 5f4bcb86
+            this.buttonEnableContacts.Size = new System.Drawing.Size(283, 44);
+            this.buttonEnableContacts.TabIndex = 23;
             this.buttonEnableContacts.Text = "Enable Selected Electrodes";
             this.buttonEnableContacts.UseVisualStyleBackColor = true;
             this.buttonEnableContacts.Click += new System.EventHandler(this.EnableContacts_Click);
@@ -524,13 +467,8 @@
             this.buttonClearSelections.Location = new System.Drawing.Point(13, 512);
             this.buttonClearSelections.Margin = new System.Windows.Forms.Padding(3, 2, 3, 2);
             this.buttonClearSelections.Name = "buttonClearSelections";
-<<<<<<< HEAD
-            this.buttonClearSelections.Size = new System.Drawing.Size(284, 44);
-            this.buttonClearSelections.TabIndex = 27;
-=======
-            this.buttonClearSelections.Size = new System.Drawing.Size(299, 44);
-            this.buttonClearSelections.TabIndex = 9;
->>>>>>> 5f4bcb86
+            this.buttonClearSelections.Size = new System.Drawing.Size(283, 44);
+            this.buttonClearSelections.TabIndex = 24;
             this.buttonClearSelections.Text = "Clear Electrode Selection";
             this.buttonClearSelections.UseVisualStyleBackColor = true;
             this.buttonClearSelections.Click += new System.EventHandler(this.ClearSelection_Click);
@@ -544,28 +482,9 @@
             this.comboBoxChannelPresets.Location = new System.Drawing.Point(101, 411);
             this.comboBoxChannelPresets.Margin = new System.Windows.Forms.Padding(3, 2, 3, 2);
             this.comboBoxChannelPresets.Name = "comboBoxChannelPresets";
-<<<<<<< HEAD
             this.comboBoxChannelPresets.Size = new System.Drawing.Size(195, 24);
-            this.comboBoxChannelPresets.TabIndex = 26;
-            // 
-=======
-            this.comboBoxChannelPresets.Size = new System.Drawing.Size(210, 24);
-            this.comboBoxChannelPresets.TabIndex = 7;
-            // 
-            // buttonResetZoom
-            // 
-            this.buttonResetZoom.Anchor = ((System.Windows.Forms.AnchorStyles)(((System.Windows.Forms.AnchorStyles.Top | System.Windows.Forms.AnchorStyles.Left) 
-            | System.Windows.Forms.AnchorStyles.Right)));
-            this.buttonResetZoom.Location = new System.Drawing.Point(13, 562);
-            this.buttonResetZoom.Margin = new System.Windows.Forms.Padding(3, 2, 3, 2);
-            this.buttonResetZoom.Name = "buttonResetZoom";
-            this.buttonResetZoom.Size = new System.Drawing.Size(299, 44);
-            this.buttonResetZoom.TabIndex = 10;
-            this.buttonResetZoom.Text = "Reset Zoom";
-            this.buttonResetZoom.UseVisualStyleBackColor = true;
-            this.buttonResetZoom.Click += new System.EventHandler(this.ResetZoom_Click);
-            // 
->>>>>>> 5f4bcb86
+            this.comboBoxChannelPresets.TabIndex = 22;
+            // 
             // checkBoxSpikeFilter
             // 
             this.checkBoxSpikeFilter.AutoSize = true;
@@ -573,7 +492,7 @@
             this.checkBoxSpikeFilter.Margin = new System.Windows.Forms.Padding(3, 2, 3, 2);
             this.checkBoxSpikeFilter.Name = "checkBoxSpikeFilter";
             this.checkBoxSpikeFilter.Size = new System.Drawing.Size(77, 20);
-            this.checkBoxSpikeFilter.TabIndex = 4;
+            this.checkBoxSpikeFilter.TabIndex = 16;
             this.checkBoxSpikeFilter.Text = "Enabled";
             this.checkBoxSpikeFilter.UseVisualStyleBackColor = true;
             // 
@@ -584,13 +503,9 @@
             this.textBoxAdcCalibrationFile.Location = new System.Drawing.Point(13, 30);
             this.textBoxAdcCalibrationFile.Margin = new System.Windows.Forms.Padding(3, 2, 3, 2);
             this.textBoxAdcCalibrationFile.Name = "textBoxAdcCalibrationFile";
-<<<<<<< HEAD
-            this.textBoxAdcCalibrationFile.Size = new System.Drawing.Size(240, 22);
-=======
             this.textBoxAdcCalibrationFile.ReadOnly = true;
-            this.textBoxAdcCalibrationFile.Size = new System.Drawing.Size(255, 22);
->>>>>>> 5f4bcb86
-            this.textBoxAdcCalibrationFile.TabIndex = 12;
+            this.textBoxAdcCalibrationFile.Size = new System.Drawing.Size(241, 22);
+            this.textBoxAdcCalibrationFile.TabIndex = 1;
             this.textBoxAdcCalibrationFile.TabStop = false;
             this.textBoxAdcCalibrationFile.TextAlign = System.Windows.Forms.HorizontalAlignment.Right;
             this.textBoxAdcCalibrationFile.TextChanged += new System.EventHandler(this.AdcCalibrationFileTextChanged);
@@ -602,13 +517,9 @@
             this.textBoxGainCalibrationFile.Location = new System.Drawing.Point(13, 133);
             this.textBoxGainCalibrationFile.Margin = new System.Windows.Forms.Padding(3, 2, 3, 2);
             this.textBoxGainCalibrationFile.Name = "textBoxGainCalibrationFile";
-<<<<<<< HEAD
-            this.textBoxGainCalibrationFile.Size = new System.Drawing.Size(240, 22);
-=======
             this.textBoxGainCalibrationFile.ReadOnly = true;
-            this.textBoxGainCalibrationFile.Size = new System.Drawing.Size(255, 22);
->>>>>>> 5f4bcb86
-            this.textBoxGainCalibrationFile.TabIndex = 9;
+            this.textBoxGainCalibrationFile.Size = new System.Drawing.Size(241, 22);
+            this.textBoxGainCalibrationFile.TabIndex = 5;
             this.textBoxGainCalibrationFile.TabStop = false;
             this.textBoxGainCalibrationFile.TextAlign = System.Windows.Forms.HorizontalAlignment.Right;
             this.textBoxGainCalibrationFile.TextChanged += new System.EventHandler(this.GainCalibrationFileTextChanged);
@@ -622,13 +533,8 @@
             this.comboBoxReference.Location = new System.Drawing.Point(101, 373);
             this.comboBoxReference.Margin = new System.Windows.Forms.Padding(3, 2, 3, 2);
             this.comboBoxReference.Name = "comboBoxReference";
-<<<<<<< HEAD
             this.comboBoxReference.Size = new System.Drawing.Size(195, 24);
-            this.comboBoxReference.TabIndex = 5;
-=======
-            this.comboBoxReference.Size = new System.Drawing.Size(210, 24);
-            this.comboBoxReference.TabIndex = 6;
->>>>>>> 5f4bcb86
+            this.comboBoxReference.TabIndex = 20;
             // 
             // comboBoxLfpGain
             // 
@@ -640,7 +546,7 @@
             this.comboBoxLfpGain.Margin = new System.Windows.Forms.Padding(3, 2, 3, 2);
             this.comboBoxLfpGain.Name = "comboBoxLfpGain";
             this.comboBoxLfpGain.Size = new System.Drawing.Size(195, 24);
-            this.comboBoxLfpGain.TabIndex = 3;
+            this.comboBoxLfpGain.TabIndex = 12;
             // 
             // comboBoxApGain
             // 
@@ -651,13 +557,8 @@
             this.comboBoxApGain.Location = new System.Drawing.Point(101, 174);
             this.comboBoxApGain.Margin = new System.Windows.Forms.Padding(3, 2, 3, 2);
             this.comboBoxApGain.Name = "comboBoxApGain";
-<<<<<<< HEAD
-            this.comboBoxApGain.Size = new System.Drawing.Size(195, 24);
-            this.comboBoxApGain.TabIndex = 1;
-=======
-            this.comboBoxApGain.Size = new System.Drawing.Size(210, 24);
-            this.comboBoxApGain.TabIndex = 2;
->>>>>>> 5f4bcb86
+            this.comboBoxApGain.Size = new System.Drawing.Size(196, 24);
+            this.comboBoxApGain.TabIndex = 8;
             // 
             // NeuropixelsV1ProbeConfigurationDialog
             // 
@@ -678,7 +579,6 @@
             this.menuStrip.PerformLayout();
             this.tableLayoutPanel1.ResumeLayout(false);
             this.panelTrackBar.ResumeLayout(false);
-            this.panelTrackBar.PerformLayout();
             ((System.ComponentModel.ISupportInitialize)(this.trackBarProbePosition)).EndInit();
             this.flowLayoutPanel1.ResumeLayout(false);
             this.panelOptions.ResumeLayout(false);
