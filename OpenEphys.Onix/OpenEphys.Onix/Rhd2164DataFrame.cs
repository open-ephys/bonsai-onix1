--- conflicted
+++ resolved
@@ -3,14 +3,10 @@
 
 namespace OpenEphys.Onix
 {
-<<<<<<< HEAD
-    public class Rhd2164DataFrame : BufferedDataFrame
-=======
     /// <summary>
     /// A class that contains electrophysiology data produced by an RHD2164 bioamplifier chip.
     /// </summary>
-    public class Rhd2164DataFrame
->>>>>>> 4bfe9c05
+    public class Rhd2164DataFrame : BufferedDataFrame
     {
         /// <summary>
         /// Initializes a new instance of the <see cref="Rhd2164DataFrame"/> class.
@@ -26,16 +22,6 @@
             AuxData = auxData;
         }
 
-<<<<<<< HEAD
-=======
-        /// <inheritdoc cref="ManagedFrame{T}.FrameClock"/>
-        public ulong[] Clock { get; }
-
-        /// <summary>
-        /// Gets the local, potentially asynchronous, clock counter array.
-        /// </summary>
-        public ulong[] HubClock { get; }
-
         /// <summary>
         /// Gets the buffered electrophysiology data array.
         /// </summary>
@@ -43,7 +29,6 @@
         /// Each row corresponds to a channel. Each column corresponds to a sample whose time is indicated by
         /// the corresponding element <see cref="Clock"/> and <see cref="HubClock"/>.
         /// </remarks>
->>>>>>> 4bfe9c05
         public Mat AmplifierData { get; }
 
         /// <summary>
